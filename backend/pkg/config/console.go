// Copyright 2022 Redpanda Data, Inc.
//
// Use of this software is governed by the Business Source License
// included in the file licenses/BSL.md
//
// As of the Change Date specified in that file, in accordance with
// the Business Source License, use of this software will be governed
// by the Apache License, Version 2.0

package config

import (
	"flag"
	"fmt"
)

// DefaultMaxDeserializationPayloadSize is the maximum payload size deserialization responses.
const DefaultMaxDeserializationPayloadSize = 20_480 // 20 KB

// Console contains all configuration options for features that are generic,
// such as documentation plumbing.
type Console struct {
	// Enabled should always be true unless you use your own
	// implementation that satisfies the Console interface.
<<<<<<< HEAD
	Enabled                       bool                      `yaml:"enabled"`
	TopicDocumentation            ConsoleTopicDocumentation `yaml:"topicDocumentation"`
	MaxDeserializationPayloadSize int                       `yaml:"maxDeserializationPayloadSize"`
=======
	Enabled            bool                      `yaml:"enabled"`
	TopicDocumentation ConsoleTopicDocumentation `yaml:"topicDocumentation"`
	API                ConsoleAPI                `yaml:"api"`
>>>>>>> 7587a847
}

// SetDefaults for Console configs.
func (c *Console) SetDefaults() {
	c.Enabled = true
	c.TopicDocumentation.SetDefaults()
<<<<<<< HEAD
	c.MaxDeserializationPayloadSize = DefaultMaxDeserializationPayloadSize
=======
	c.API.SetDefaults()
>>>>>>> 7587a847
}

// RegisterFlags for sensitive Console configurations.
func (c *Console) RegisterFlags(f *flag.FlagSet) {
	c.TopicDocumentation.RegisterFlags(f)
}

// Validate Console configurations.
func (c *Console) Validate() error {
	if err := c.TopicDocumentation.Validate(); err != nil {
		return fmt.Errorf("failed to validate topic documentation config: %w", err)
	}

	if err := c.API.Validate(); err != nil {
		return fmt.Errorf("failed to validate API config: %w", err)
	}

	return nil
}<|MERGE_RESOLUTION|>--- conflicted
+++ resolved
@@ -14,34 +14,21 @@
 	"fmt"
 )
 
-// DefaultMaxDeserializationPayloadSize is the maximum payload size deserialization responses.
-const DefaultMaxDeserializationPayloadSize = 20_480 // 20 KB
-
 // Console contains all configuration options for features that are generic,
 // such as documentation plumbing.
 type Console struct {
 	// Enabled should always be true unless you use your own
 	// implementation that satisfies the Console interface.
-<<<<<<< HEAD
-	Enabled                       bool                      `yaml:"enabled"`
-	TopicDocumentation            ConsoleTopicDocumentation `yaml:"topicDocumentation"`
-	MaxDeserializationPayloadSize int                       `yaml:"maxDeserializationPayloadSize"`
-=======
 	Enabled            bool                      `yaml:"enabled"`
 	TopicDocumentation ConsoleTopicDocumentation `yaml:"topicDocumentation"`
 	API                ConsoleAPI                `yaml:"api"`
->>>>>>> 7587a847
 }
 
 // SetDefaults for Console configs.
 func (c *Console) SetDefaults() {
 	c.Enabled = true
 	c.TopicDocumentation.SetDefaults()
-<<<<<<< HEAD
-	c.MaxDeserializationPayloadSize = DefaultMaxDeserializationPayloadSize
-=======
 	c.API.SetDefaults()
->>>>>>> 7587a847
 }
 
 // RegisterFlags for sensitive Console configurations.
