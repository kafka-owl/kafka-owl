// Copyright 2022 Redpanda Data, Inc.
//
// Use of this software is governed by the Business Source License
// included in the file https://github.com/redpanda-data/redpanda/blob/dev/licenses/bsl.md
//
// As of the Change Date specified in that file, in accordance with
// the Business Source License, use of this software will be governed
// by the Apache License, Version 2.0

//go:build integration

package kafka

import (
	"context"
	"encoding/base64"
	"encoding/binary"
	"encoding/json"
	"errors"
	"fmt"
	"os"
	"os/exec"
	"path/filepath"
	"strconv"
	"strings"
	"testing"
	"time"

	"github.com/stretchr/testify/assert"
	"github.com/stretchr/testify/require"
	"github.com/stretchr/testify/suite"
	"github.com/testcontainers/testcontainers-go"
	"github.com/testcontainers/testcontainers-go/modules/redpanda"
	"github.com/twmb/franz-go/pkg/kadm"
	"github.com/twmb/franz-go/pkg/kgo"
	"github.com/twmb/franz-go/pkg/sr"
	"go.uber.org/zap"
	"google.golang.org/genproto/googleapis/type/color"
	"google.golang.org/genproto/googleapis/type/dayofweek"
	"google.golang.org/genproto/googleapis/type/decimal"
	"google.golang.org/genproto/googleapis/type/fraction"
	"google.golang.org/genproto/googleapis/type/latlng"
	"google.golang.org/genproto/googleapis/type/money"
	"google.golang.org/genproto/googleapis/type/month"
	"google.golang.org/protobuf/encoding/protojson"
	"google.golang.org/protobuf/proto"
	"google.golang.org/protobuf/types/known/timestamppb"

	"github.com/redpanda-data/console/backend/pkg/config"
	"github.com/redpanda-data/console/backend/pkg/kafka/testdata/proto/gen/common"
	indexv1 "github.com/redpanda-data/console/backend/pkg/kafka/testdata/proto/gen/index/v1"
	shopv1 "github.com/redpanda-data/console/backend/pkg/kafka/testdata/proto/gen/shop/v1"
	shopv2 "github.com/redpanda-data/console/backend/pkg/kafka/testdata/proto/gen/shop/v2"
	"github.com/redpanda-data/console/backend/pkg/testutil"
)

type KafkaIntegrationTestSuite struct {
	suite.Suite

	redpandaContainer testcontainers.Container

	kafkaClient      *kgo.Client
	kafkaAdminClient *kadm.Client

	seedBroker      string
	registryAddress string
	log             *zap.Logger
}

func TestSuite(t *testing.T) {
	suite.Run(t, &KafkaIntegrationTestSuite{})
}

func (s *KafkaIntegrationTestSuite) createBaseConfig() config.Config {
	cfg := config.Config{}
	cfg.SetDefaults()
	cfg.MetricsNamespace = testutil.MetricNameForTest("deserializer")
	cfg.Kafka.Brokers = []string{s.seedBroker}
	cfg.Kafka.Protobuf.Enabled = true
	cfg.Kafka.Protobuf.SchemaRegistry.Enabled = true
	cfg.Kafka.Schema.Enabled = true
	cfg.Kafka.Schema.URLs = []string{s.registryAddress}

	return cfg
}

func (s *KafkaIntegrationTestSuite) consumerClientForTopic(topicName string) *kgo.Client {
	t := s.T()
	require := require.New(t)

	cl, err := kgo.NewClient(
		kgo.SeedBrokers(s.seedBroker),
		kgo.ConsumeTopics(topicName),
		kgo.ConsumeResetOffset(kgo.NewOffset().AtStart()),
	)
	require.NoError(err)

	return cl
}

func withImage(image string) testcontainers.CustomizeRequestOption {
	return func(req *testcontainers.GenericContainerRequest) {
		req.Image = image
	}
}

func (s *KafkaIntegrationTestSuite) SetupSuite() {
	t := s.T()
	require := require.New(t)

	ctx := context.Background()

	redpandaContainer, err := redpanda.RunContainer(ctx, withImage("redpandadata/redpanda:v23.1.13"))
	require.NoError(err)

	s.redpandaContainer = redpandaContainer

	seedBroker, err := redpandaContainer.KafkaSeedBroker(ctx)
	require.NoError(err)

	s.seedBroker = seedBroker
	s.kafkaClient, s.kafkaAdminClient = testutil.CreateClients(t, []string{seedBroker})

	registryAddr, err := redpandaContainer.SchemaRegistryAddress(ctx)
	require.NoError(err)
	s.registryAddress = registryAddr

	logCfg := zap.NewDevelopmentConfig()
	logCfg.Level = zap.NewAtomicLevelAt(zap.InfoLevel)
	log, err := logCfg.Build()
	require.NoError(err)

	s.log = log
}

func (s *KafkaIntegrationTestSuite) TearDownSuite() {
	t := s.T()
	assert := require.New(t)

	assert.NoError(s.redpandaContainer.Terminate(context.Background()))
}

func (s *KafkaIntegrationTestSuite) TestDeserializeRecord() {
	t := s.T()

	require := require.New(t)
	assert := assert.New(t)

	ctx := context.Background()

	t.Run("plain JSON", func(t *testing.T) {
		testTopicName := testutil.TopicNameForTest("deserializer_plain_json")
		_, err := s.kafkaAdminClient.CreateTopic(ctx, 1, 1, nil, testTopicName)
		require.NoError(err)

		defer func() {
			_, err := s.kafkaAdminClient.DeleteTopics(ctx, testTopicName)
			assert.NoError(err)
		}()

		cfg := s.createBaseConfig()

		metricName := testutil.MetricNameForTest(strings.ReplaceAll("deserializer", " ", ""))

		svc, err := NewService(&cfg, s.log, metricName)
		require.NoError(err)

		svc.Start()

		order := testutil.Order{ID: strconv.Itoa(123)}
		serializedOrder, err := json.Marshal(order)
		require.NoError(err)

		recordTimeStamp := time.Date(2010, time.November, 10, 13, 0, 0, 0, time.UTC)

		r := &kgo.Record{
			Key:       []byte(order.ID),
			Value:     serializedOrder,
			Topic:     testTopicName,
			Timestamp: recordTimeStamp,
		}

		produceCtx, produceCancel := context.WithTimeout(context.Background(), 5*time.Second)
		defer produceCancel()

		results := s.kafkaClient.ProduceSync(produceCtx, r)
		require.NoError(results.FirstErr())

		consumeCtx, consumeCancel := context.WithTimeout(context.Background(), 1*time.Second)
		defer consumeCancel()

		cl := s.consumerClientForTopic(testTopicName)

		var record *kgo.Record
		for {
			fetches := cl.PollFetches(consumeCtx)
			errs := fetches.Errors()
			if fetches.IsClientClosed() ||
				(len(errs) == 1 && (errors.Is(errs[0].Err, context.DeadlineExceeded) || errors.Is(errs[0].Err, context.Canceled))) {
				break
			}

			require.Empty(errs)

			iter := fetches.RecordIter()

			for !iter.Done() && record == nil {
				record = iter.Next()
				break
			}
		}

		require.NotEmpty(record)

		dr := svc.Deserializer.DeserializeRecord(record)
		require.NotNil(dr)
		assert.Equal(messageEncodingJSON, dr.Value.Payload.RecognizedEncoding)
		assert.IsType(map[string]interface{}{}, dr.Value.Object)

		rOrder := testutil.Order{}
		err = json.Unmarshal(dr.Value.Payload.Payload, &rOrder)
		require.NoError(err)
		assert.Equal("123", rOrder.ID)
	})

	t.Run("plain protobuf", func(t *testing.T) {
		testTopicName := testutil.TopicNameForTest("deserializer_plain_protobuf")
		_, err := s.kafkaAdminClient.CreateTopic(ctx, 1, 1, nil, testTopicName)
		require.NoError(err)

		defer func() {
			_, err := s.kafkaAdminClient.DeleteTopics(ctx, testTopicName)
			assert.NoError(err)
		}()

		cfg := s.createBaseConfig()
		cfg.Kafka.Protobuf.Enabled = true
		cfg.Kafka.Protobuf.Mappings = []config.ProtoTopicMapping{
			{
				TopicName:      testTopicName,
				ValueProtoType: "shop.v1.Order",
			},
		}
		cfg.Kafka.Protobuf.FileSystem.Enabled = true
		cfg.Kafka.Protobuf.FileSystem.RefreshInterval = 1 * time.Minute
		cfg.Kafka.Protobuf.FileSystem.Paths = []string{"testdata/proto"}

		metricName := testutil.MetricNameForTest(strings.ReplaceAll("deserializer", " ", ""))

		svc, err := NewService(&cfg, s.log, metricName)
		require.NoError(err)

		svc.Start()

		orderCreatedAt := time.Date(2023, time.June, 10, 13, 0, 0, 0, time.UTC)
		msg := shopv1.Order{
			Id:        "111",
			CreatedAt: timestamppb.New(orderCreatedAt),
		}

		pbData, err := proto.Marshal(&msg)
		require.NoError(err)

		r := &kgo.Record{
			Key:       []byte(msg.Id),
			Value:     pbData,
			Topic:     testTopicName,
			Timestamp: orderCreatedAt,
		}

		produceCtx, produceCancel := context.WithTimeout(context.Background(), 5*time.Second)
		defer produceCancel()

		results := s.kafkaClient.ProduceSync(produceCtx, r)
		require.NoError(results.FirstErr())

		consumeCtx, consumeCancel := context.WithTimeout(context.Background(), 1*time.Second)
		defer consumeCancel()

		cl := s.consumerClientForTopic(testTopicName)

		var record *kgo.Record
		for {
			fetches := cl.PollFetches(consumeCtx)
			errs := fetches.Errors()
			if fetches.IsClientClosed() ||
				(len(errs) == 1 && (errors.Is(errs[0].Err, context.DeadlineExceeded) || errors.Is(errs[0].Err, context.Canceled))) {
				break
			}

			require.Empty(errs)

			iter := fetches.RecordIter()

			for !iter.Done() && record == nil {
				record = iter.Next()
				break
			}
		}

		require.NotEmpty(record)

		dr := svc.Deserializer.DeserializeRecord(record)
		require.NotNil(dr)
		assert.Equal(messageEncodingProtobuf, dr.Value.Payload.RecognizedEncoding)
		assert.IsType(map[string]interface{}{}, dr.Value.Object)

		rOrder := shopv1.Order{}
		err = protojson.Unmarshal(dr.Value.Payload.Payload, &rOrder)
		require.NoError(err)
		assert.Equal("111", rOrder.Id)
		assert.Equal(timestamppb.New(orderCreatedAt).GetSeconds(), rOrder.GetCreatedAt().GetSeconds())
	})

	t.Run("plain protobuf reference", func(t *testing.T) {
		testTopicName := testutil.TopicNameForTest("deserializer_plain_protobuf_ref")
		_, err := s.kafkaAdminClient.CreateTopic(ctx, 1, 1, nil, testTopicName)
		require.NoError(err)

		defer func() {
			_, err := s.kafkaAdminClient.DeleteTopics(ctx, testTopicName)
			assert.NoError(err)
		}()

		cfg := s.createBaseConfig()
		cfg.Kafka.Protobuf.Enabled = true
		cfg.Kafka.Protobuf.Mappings = []config.ProtoTopicMapping{
			{
				TopicName:      testTopicName,
				ValueProtoType: "shop.v2.Order",
			},
		}
		cfg.Kafka.Protobuf.FileSystem.Enabled = true
		cfg.Kafka.Protobuf.FileSystem.RefreshInterval = 1 * time.Minute
		cfg.Kafka.Protobuf.FileSystem.Paths = []string{"testdata/proto"}

		metricName := testutil.MetricNameForTest(strings.ReplaceAll("deserializer", " ", ""))

		svc, err := NewService(&cfg, s.log, metricName)
		require.NoError(err)

		svc.Start()

		orderCreatedAt := time.Date(2023, time.July, 15, 10, 0, 0, 0, time.UTC)
		orderUpdatedAt := time.Date(2023, time.July, 15, 11, 0, 0, 0, time.UTC)
		orderDeliveredAt := time.Date(2023, time.July, 15, 12, 0, 0, 0, time.UTC)
		orderCompletedAt := time.Date(2023, time.July, 15, 13, 0, 0, 0, time.UTC)

		msg := shopv2.Order{
			Version:       1,
			Id:            "444",
			CreatedAt:     timestamppb.New(orderCreatedAt),
			LastUpdatedAt: timestamppb.New(orderUpdatedAt),
			DeliveredAt:   timestamppb.New(orderDeliveredAt),
			CompletedAt:   timestamppb.New(orderCompletedAt),
			Customer: &shopv2.Customer{
				Version:      1,
				Id:           "customer_012345",
				FirstName:    "Zig",
				LastName:     "Zag",
				CompanyName:  "Redpanda",
				Email:        "zigzag_test@redpanda.com",
				CustomerType: shopv2.Customer_CUSTOMER_TYPE_BUSINESS,
			},
			OrderValue: 100,
			LineItems: []*shopv2.Order_LineItem{
				{
					ArticleId:    "art_0",
					Name:         "line_0",
					Quantity:     2,
					QuantityUnit: "usd",
					UnitPrice:    10,
					TotalPrice:   20,
				},
				{
					ArticleId:    "art_1",
					Name:         "line_1",
					Quantity:     2,
					QuantityUnit: "usd",
					UnitPrice:    25,
					TotalPrice:   50,
				},
				{
					ArticleId:    "art_2",
					Name:         "line_2",
					Quantity:     3,
					QuantityUnit: "usd",
					UnitPrice:    10,
					TotalPrice:   30,
				},
			},
			Payment: &shopv2.Order_Payment{
				PaymentId: "pay_01234",
				Method:    "card",
			},
			DeliveryAddress: &shopv2.Address{
				Version: 1,
				Id:      "addr_01234",
				Customer: &shopv2.Address_Customer{
					CustomerId:   "customer_012345",
					CustomerType: "business",
				},
				FirstName: "Zig",
				LastName:  "Zag",
				State:     "CA",
				City:      "SomeCity",
				Zip:       "zzyzx",
				Phone:     "123-456-78990",
				CreatedAt: timestamppb.New(orderCreatedAt),
				Revision:  1,
			},
			Revision: 1,
		}

		pbData, err := proto.Marshal(&msg)
		require.NoError(err)

		r := &kgo.Record{
			Key:       []byte(msg.Id),
			Value:     pbData,
			Topic:     testTopicName,
			Timestamp: orderCreatedAt,
		}

		produceCtx, produceCancel := context.WithTimeout(context.Background(), 5*time.Second)
		defer produceCancel()

		results := s.kafkaClient.ProduceSync(produceCtx, r)
		require.NoError(results.FirstErr())

		consumeCtx, consumeCancel := context.WithTimeout(context.Background(), 1*time.Second)
		defer consumeCancel()

		cl := s.consumerClientForTopic(testTopicName)

		var record *kgo.Record
		for {
			fetches := cl.PollFetches(consumeCtx)
			errs := fetches.Errors()
			if fetches.IsClientClosed() ||
				(len(errs) == 1 && (errors.Is(errs[0].Err, context.DeadlineExceeded) || errors.Is(errs[0].Err, context.Canceled))) {
				break
			}

			require.Empty(errs)

			iter := fetches.RecordIter()

			for !iter.Done() && record == nil {
				record = iter.Next()
				break
			}
		}

		require.NotEmpty(record)

		dr := svc.Deserializer.DeserializeRecord(record)
		require.NotNil(dr)
		assert.Equal(messageEncodingProtobuf, dr.Value.Payload.RecognizedEncoding)
		assert.IsType(map[string]interface{}{}, dr.Value.Object)

		rOrder := shopv2.Order{}
		err = protojson.Unmarshal(dr.Value.Payload.Payload, &rOrder)
		require.NoError(err)
		assert.Equal("444", rOrder.GetId())
		assert.Equal(int32(1), rOrder.GetVersion())
		assert.Equal(timestamppb.New(orderCreatedAt).GetSeconds(), rOrder.GetCreatedAt().GetSeconds())
		assert.Equal(timestamppb.New(orderUpdatedAt).GetSeconds(), rOrder.GetLastUpdatedAt().GetSeconds())
		assert.Equal(timestamppb.New(orderDeliveredAt).GetSeconds(), rOrder.GetDeliveredAt().GetSeconds())
		assert.Equal(timestamppb.New(orderCompletedAt).GetSeconds(), rOrder.GetCompletedAt().GetSeconds())

		orderCustomer := rOrder.GetCustomer()
		assert.Equal(int32(1), orderCustomer.GetVersion())
		assert.Equal("Zig", orderCustomer.GetFirstName())
		assert.Equal("Zag", orderCustomer.GetLastName())
		assert.Equal("Redpanda", orderCustomer.GetCompanyName())
		assert.Equal("zigzag_test@redpanda.com", orderCustomer.GetEmail())
		assert.Equal(shopv2.Customer_CUSTOMER_TYPE_BUSINESS, orderCustomer.GetCustomerType())

		assert.Equal(int32(100), rOrder.GetOrderValue())
		lineItems := rOrder.GetLineItems()
		require.Len(lineItems, 3)
		li := lineItems[0]
		assert.Equal("art_0", li.GetArticleId())
		assert.Equal("line_0", li.GetName())
		assert.Equal(int32(2), li.GetQuantity())
		assert.Equal("usd", li.GetQuantityUnit())
		assert.Equal(int32(10), li.GetUnitPrice())
		assert.Equal(int32(20), li.GetTotalPrice())
		li = lineItems[1]
		assert.Equal("art_1", li.GetArticleId())
		assert.Equal("line_1", li.GetName())
		assert.Equal(int32(2), li.GetQuantity())
		assert.Equal("usd", li.GetQuantityUnit())
		assert.Equal(int32(25), li.GetUnitPrice())
		assert.Equal(int32(50), li.GetTotalPrice())
		li = lineItems[2]
		assert.Equal("art_2", li.GetArticleId())
		assert.Equal("line_2", li.GetName())
		assert.Equal(int32(3), li.GetQuantity())
		assert.Equal("usd", li.GetQuantityUnit())
		assert.Equal(int32(10), li.GetUnitPrice())
		assert.Equal(int32(30), li.GetTotalPrice())

		orderPayment := rOrder.GetPayment()
		assert.Equal("pay_01234", orderPayment.GetPaymentId())
		assert.Equal("card", orderPayment.GetMethod())

		deliveryAddress := rOrder.GetDeliveryAddress()
		assert.Equal(int32(1), deliveryAddress.GetVersion())
		assert.Equal("addr_01234", deliveryAddress.GetId())
		assert.Equal("customer_012345", deliveryAddress.GetCustomer().GetCustomerId())
		assert.Equal("business", deliveryAddress.GetCustomer().GetCustomerType())
		assert.Equal("Zig", deliveryAddress.GetFirstName())
		assert.Equal("Zag", deliveryAddress.GetLastName())
		assert.Equal("CA", deliveryAddress.GetState())
		assert.Equal("SomeCity", deliveryAddress.GetCity())
		assert.Equal("zzyzx", deliveryAddress.GetZip())
		assert.Equal("123-456-78990", deliveryAddress.GetPhone())
		assert.Equal(timestamppb.New(orderCreatedAt).GetSeconds(), deliveryAddress.GetCreatedAt().GetSeconds())
		assert.Equal(int32(1), deliveryAddress.GetRevision())

		assert.Equal(int32(1), rOrder.GetRevision())
	})

	t.Run("schema registry protobuf", func(t *testing.T) {
		// create the topic
		testTopicName := testutil.TopicNameForTest("deserializer_schema_protobuf")
		_, err := s.kafkaAdminClient.CreateTopic(ctx, 1, 1, nil, testTopicName)
		require.NoError(err)

		defer func() {
			_, err := s.kafkaAdminClient.DeleteTopics(ctx, testTopicName)
			assert.NoError(err)
		}()

		// register the protobuf schema
		rcl, err := sr.NewClient(sr.URLs(s.registryAddress))
		require.NoError(err)

		protoFile, err := os.ReadFile("testdata/proto/shop/v1/order.proto")
		require.NoError(err)

		ss, err := rcl.CreateSchema(context.Background(), testTopicName+"-value", sr.Schema{
			Schema: string(protoFile),
			Type:   sr.TypeProtobuf,
		})
		require.NoError(err)
		require.NotNil(ss)

		// test
		cfg := s.createBaseConfig()

		metricName := testutil.MetricNameForTest(strings.ReplaceAll("deserializer", " ", ""))

		svc, err := NewService(&cfg, s.log, metricName)
		require.NoError(err)

		svc.Start()

		// Set up Serde
		var serde sr.Serde
		serde.Register(
			ss.ID,
			&shopv1.Order{},
			sr.EncodeFn(func(v any) ([]byte, error) {
				return proto.Marshal(v.(*shopv1.Order))
			}),
			sr.DecodeFn(func(b []byte, v any) error {
				return proto.Unmarshal(b, v.(*shopv1.Order))
			}),
			sr.Index(0),
		)

		orderCreatedAt := time.Date(2023, time.July, 11, 13, 0, 0, 0, time.UTC)
		msg := shopv1.Order{
			Id:        "222",
			CreatedAt: timestamppb.New(orderCreatedAt),
		}

		msgData, err := serde.Encode(&msg)
		require.NoError(err)

		r := &kgo.Record{
			Key:       []byte(msg.Id),
			Value:     msgData,
			Topic:     testTopicName,
			Timestamp: orderCreatedAt,
		}

<<<<<<< HEAD
		produceCtx, produceCancel := context.WithTimeout(context.Background(), 6*time.Second)
=======
		produceCtx, produceCancel := context.WithTimeout(context.Background(), 5*time.Second)
>>>>>>> 7f17c00a
		defer produceCancel()

		results := s.kafkaClient.ProduceSync(produceCtx, r)
		require.NoError(results.FirstErr())

		consumeCtx, consumeCancel := context.WithTimeout(context.Background(), 1*time.Second)
		defer consumeCancel()

		cl := s.consumerClientForTopic(testTopicName)

		var record *kgo.Record

		for {
			fetches := cl.PollFetches(consumeCtx)
			errs := fetches.Errors()
			if fetches.IsClientClosed() ||
				(len(errs) == 1 && (errors.Is(errs[0].Err, context.DeadlineExceeded) || errors.Is(errs[0].Err, context.Canceled))) {
				break
			}

			require.Empty(errs)

			iter := fetches.RecordIter()

			for !iter.Done() && record == nil {
				record = iter.Next()
				break
			}
		}

		require.NotEmpty(record)

		dr := svc.Deserializer.DeserializeRecord(record)
		require.NotNil(dr)
		assert.Equal(messageEncodingProtobuf, dr.Value.Payload.RecognizedEncoding)
		assert.IsType(map[string]interface{}{}, dr.Value.Object)

		rOrder := shopv1.Order{}
		err = protojson.Unmarshal(dr.Value.Payload.Payload, &rOrder)
		require.NoError(err)
		assert.Equal("222", rOrder.Id)
		assert.Equal(timestamppb.New(orderCreatedAt).GetSeconds(), rOrder.GetCreatedAt().GetSeconds())

		// franz-go serde
		rOrder = shopv1.Order{}
		err = serde.Decode(record.Value, &rOrder)
		require.NoError(err)
		assert.Equal("222", rOrder.Id)
		assert.Equal(timestamppb.New(orderCreatedAt).GetSeconds(), rOrder.GetCreatedAt().GetSeconds())
	})

	t.Run("schema registry protobuf common", func(t *testing.T) {
		// create the topic
		testTopicName := testutil.TopicNameForTest("deserializer_schema_protobuf_common")
		_, err := s.kafkaAdminClient.CreateTopic(ctx, 1, 1, nil, testTopicName)
		require.NoError(err)

		defer func() {
			_, err := s.kafkaAdminClient.DeleteTopics(ctx, testTopicName)
			assert.NoError(err)
		}()

		registryURL := "http://" + s.registryAddress

		// register the protobuf schema
		rcl, err := sr.NewClient(sr.URLs(registryURL))
		require.NoError(err)

		protoFile, err := os.ReadFile("testdata/proto/common/common.proto")
		require.NoError(err)

		ss, err := rcl.CreateSchema(context.Background(), testTopicName+"-value", sr.Schema{
			Schema: string(protoFile),
			Type:   sr.TypeProtobuf,
		})
		require.NoError(err)
		require.NotNil(ss)

		// test
		cfg := s.createBaseConfig()

		metricName := testutil.MetricNameForTest(strings.ReplaceAll("deserializer", " ", ""))

		svc, err := NewService(&cfg, s.log, metricName)
		require.NoError(err)

		svc.Start()

		// Set up Serde
		var serde sr.Serde
		serde.Register(
			ss.ID,
			&common.CommonMessage{},
			sr.EncodeFn(func(v any) ([]byte, error) {
				return proto.Marshal(v.(*common.CommonMessage))
			}),
			sr.DecodeFn(func(b []byte, v any) error {
				return proto.Unmarshal(b, v.(*common.CommonMessage))
			}),
			sr.Index(0),
		)

		messageCreatedAt := time.Date(2023, time.July, 11, 13, 0, 0, 0, time.UTC)
		msg := common.CommonMessage{
			Id: "345",
			DecVal: &decimal.Decimal{
				Value: "-1.50",
			},
			Color: &color.Color{
				Red:   0.1,
				Green: 0.2,
				Blue:  0.3,
			},
			Dow: dayofweek.DayOfWeek_FRIDAY,
			Fraction: &fraction.Fraction{
				Numerator:   10,
				Denominator: 20,
			},
			Latlng: &latlng.LatLng{
				Latitude:  45.45,
				Longitude: 12.34,
			},
			Price: &money.Money{
				CurrencyCode: "USD",
				Units:        100,
			},
			Month: month.Month_JANUARY,
		}

		msgData, err := serde.Encode(&msg)
		require.NoError(err)

		r := &kgo.Record{
			Key:       []byte(msg.Id),
			Value:     msgData,
			Topic:     testTopicName,
			Timestamp: messageCreatedAt,
		}

		produceCtx, produceCancel := context.WithTimeout(context.Background(), 5*time.Second)
		defer produceCancel()

		results := s.kafkaClient.ProduceSync(produceCtx, r)
		require.NoError(results.FirstErr())

		consumeCtx, consumeCancel := context.WithTimeout(context.Background(), 1*time.Second)
		defer consumeCancel()

		cl := s.consumerClientForTopic(testTopicName)

		var record *kgo.Record

		for {
			fetches := cl.PollFetches(consumeCtx)
			errs := fetches.Errors()
			if fetches.IsClientClosed() ||
				(len(errs) == 1 && (errors.Is(errs[0].Err, context.DeadlineExceeded) || errors.Is(errs[0].Err, context.Canceled))) {
				break
			}

			require.Empty(errs)

			iter := fetches.RecordIter()

			for !iter.Done() && record == nil {
				record = iter.Next()
				break
			}
		}

		require.NotEmpty(record)

		dr := svc.Deserializer.DeserializeRecord(record)
		require.NotNil(dr)
		assert.Equal(messageEncodingProtobuf, dr.Value.Payload.RecognizedEncoding)
		assert.IsType(map[string]interface{}{}, dr.Value.Object)

		cm := common.CommonMessage{}
		err = protojson.Unmarshal(dr.Value.Payload.Payload, &cm)
		require.NoError(err)
		assert.Equal("345", cm.Id)
		assert.Equal("-1.50", cm.GetDecVal().GetValue())
		assert.Equal(float32(0.1), cm.GetColor().GetRed())
		assert.Equal(float32(0.2), cm.GetColor().GetGreen())
		assert.Equal(float32(0.3), cm.GetColor().GetBlue())
		assert.Equal(int64(10), cm.GetFraction().GetNumerator())
		assert.Equal(int64(20), cm.GetFraction().GetDenominator())
		assert.Equal(45.45, cm.GetLatlng().GetLatitude())
		assert.Equal(12.34, cm.GetLatlng().GetLongitude())
		assert.Equal("USD", cm.GetPrice().GetCurrencyCode())
		assert.Equal(int64(100), cm.GetPrice().GetUnits())
		assert.Equal("JANUARY", cm.GetMonth().String())

		// franz-go serde
		cm = common.CommonMessage{}
		err = serde.Decode(record.Value, &cm)
		require.NoError(err)
		assert.Equal("345", cm.Id)
		assert.Equal("-1.50", cm.GetDecVal().GetValue())
		assert.Equal(float32(0.1), cm.GetColor().GetRed())
		assert.Equal(float32(0.2), cm.GetColor().GetGreen())
		assert.Equal(float32(0.3), cm.GetColor().GetBlue())
		assert.Equal(int64(10), cm.GetFraction().GetNumerator())
		assert.Equal(int64(20), cm.GetFraction().GetDenominator())
		assert.Equal(45.45, cm.GetLatlng().GetLatitude())
		assert.Equal(12.34, cm.GetLatlng().GetLongitude())
		assert.Equal("USD", cm.GetPrice().GetCurrencyCode())
		assert.Equal(int64(100), cm.GetPrice().GetUnits())
		assert.Equal("JANUARY", cm.GetMonth().String())
	})

	t.Run("schema registry protobuf multi", func(t *testing.T) {
		// create the topic
		testTopicName := testutil.TopicNameForTest("deserializer_schema_protobuf_multi")
		_, err := s.kafkaAdminClient.CreateTopic(ctx, 1, 1, nil, testTopicName)
		require.NoError(err)

		defer func() {
			_, err := s.kafkaAdminClient.DeleteTopics(ctx, testTopicName)
			assert.NoError(err)
		}()

		// register the protobuf schema
		rcl, err := sr.NewClient(sr.URLs(s.registryAddress))
		require.NoError(err)

		protoFile, err := os.ReadFile("testdata/proto/index/v1/data.proto")
		require.NoError(err)

		ss, err := rcl.CreateSchema(context.Background(), testTopicName+"-value", sr.Schema{
			Schema: string(protoFile),
			Type:   sr.TypeProtobuf,
		})
		require.NoError(err)
		require.NotNil(ss)

		// test
		cfg := s.createBaseConfig()

		metricName := testutil.MetricNameForTest(strings.ReplaceAll("deserializer", " ", ""))

		svc, err := NewService(&cfg, s.log, metricName)
		require.NoError(err)

		svc.Start()

		// Set up Serde
		var serde sr.Serde
		serde.Register(
			ss.ID,
			&indexv1.Gadget{},
			sr.EncodeFn(func(v any) ([]byte, error) {
				return proto.Marshal(v.(*indexv1.Gadget))
			}),
			sr.DecodeFn(func(b []byte, v any) error {
				return proto.Unmarshal(b, v.(*indexv1.Gadget))
			}),
			sr.Index(2),
		)

		msg := indexv1.Gadget{
			Identity: "gadget_0",
			Gizmo: &indexv1.Gadget_Gizmo{
				Size: 10,
				Item: &indexv1.Item{
					ItemType: indexv1.Item_ITEM_TYPE_PERSONAL,
					Name:     "item_0",
				},
			},
			Widgets: []*indexv1.Widget{
				{
					Id: "wid_0",
				},
				{
					Id: "wid_1",
				},
			},
		}

		msgData, err := serde.Encode(&msg)
		require.NoError(err)

		r := &kgo.Record{
			Key:   []byte(msg.GetIdentity()),
			Value: msgData,
			Topic: testTopicName,
		}

		produceCtx, produceCancel := context.WithTimeout(context.Background(), 7*time.Second)
		defer produceCancel()

		results := s.kafkaClient.ProduceSync(produceCtx, r)
		require.NoError(results.FirstErr())

		consumeCtx, consumeCancel := context.WithTimeout(context.Background(), 1*time.Second)
		defer consumeCancel()

		cl := s.consumerClientForTopic(testTopicName)

		var record *kgo.Record

		for {
			fetches := cl.PollFetches(consumeCtx)
			errs := fetches.Errors()
			if fetches.IsClientClosed() ||
				(len(errs) == 1 && (errors.Is(errs[0].Err, context.DeadlineExceeded) || errors.Is(errs[0].Err, context.Canceled))) {
				break
			}

			require.Empty(errs)

			iter := fetches.RecordIter()

			for !iter.Done() && record == nil {
				record = iter.Next()
				break
			}
		}

		require.NotEmpty(record)

		dr := svc.Deserializer.DeserializeRecord(record)
		require.NotNil(dr)
		assert.Equal(messageEncodingProtobuf, dr.Value.Payload.RecognizedEncoding)
		assert.IsType(map[string]interface{}{}, dr.Value.Object)

		rObject := indexv1.Gadget{}
		err = protojson.Unmarshal(dr.Value.Payload.Payload, &rObject)
		require.NoError(err)
		assert.Equal("gadget_0", rObject.GetIdentity())
		assert.Equal(int32(10), rObject.GetGizmo().GetSize())
		assert.Equal("item_0", rObject.GetGizmo().GetItem().GetName())
		assert.Equal(indexv1.Item_ITEM_TYPE_PERSONAL, rObject.GetGizmo().GetItem().GetItemType())
		widgets := rObject.GetWidgets()

		require.Len(widgets, 2)
		assert.Equal("wid_0", widgets[0].GetId())
		assert.Equal("wid_1", widgets[1].GetId())

		// franz-go serde
		rObject = indexv1.Gadget{}
		err = serde.Decode(record.Value, &rObject)
		require.NoError(err)
		assert.Equal("gadget_0", rObject.GetIdentity())
		assert.Equal(int32(10), rObject.GetGizmo().GetSize())
		assert.Equal("item_0", rObject.GetGizmo().GetItem().GetName())
		assert.Equal(indexv1.Item_ITEM_TYPE_PERSONAL, rObject.GetGizmo().GetItem().GetItemType())
		widgets = rObject.GetWidgets()

		require.Len(widgets, 2)
		assert.Equal("wid_0", widgets[0].GetId())
		assert.Equal("wid_1", widgets[1].GetId())
	})

	t.Run("schema registry protobuf nested", func(t *testing.T) {
		// create the topic
		testTopicName := testutil.TopicNameForTest("deserializer_schema_protobuf_nest")
		_, err := s.kafkaAdminClient.CreateTopic(ctx, 1, 1, nil, testTopicName)
		require.NoError(err)

		defer func() {
			_, err := s.kafkaAdminClient.DeleteTopics(ctx, testTopicName)
			assert.NoError(err)
		}()

		// register the protobuf schema
		rcl, err := sr.NewClient(sr.URLs(s.registryAddress))
		require.NoError(err)

		protoFile, err := os.ReadFile("testdata/proto/index/v1/data.proto")
		require.NoError(err)

		ss, err := rcl.CreateSchema(context.Background(), testTopicName+"-value", sr.Schema{
			Schema: string(protoFile),
			Type:   sr.TypeProtobuf,
		})
		require.NoError(err)
		require.NotNil(ss)

		// test
		cfg := s.createBaseConfig()

		metricName := testutil.MetricNameForTest(strings.ReplaceAll("deserializer", " ", ""))

		svc, err := NewService(&cfg, s.log, metricName)
		require.NoError(err)

		svc.Start()

		// Set up Serde
		var serde sr.Serde
		serde.Register(
			ss.ID,
			&indexv1.Gadget_Gizmo{},
			sr.EncodeFn(func(v any) ([]byte, error) {
				return proto.Marshal(v.(*indexv1.Gadget_Gizmo))
			}),
			sr.DecodeFn(func(b []byte, v any) error {
				return proto.Unmarshal(b, v.(*indexv1.Gadget_Gizmo))
			}),
			sr.Index(2, 0),
		)

		msg := indexv1.Gadget{
			Identity: "gadget_0",
			Gizmo: &indexv1.Gadget_Gizmo{
				Size: 10,
				Item: &indexv1.Item{
					ItemType: indexv1.Item_ITEM_TYPE_PERSONAL,
					Name:     "item_0",
				},
			},
			Widgets: []*indexv1.Widget{
				{
					Id: "wid_0",
				},
				{
					Id: "wid_1",
				},
			},
		}

		msgData, err := serde.Encode(msg.GetGizmo())
		require.NoError(err)

		r := &kgo.Record{
			Key:   []byte("item_0"),
			Value: msgData,
			Topic: testTopicName,
		}

<<<<<<< HEAD
		produceCtx, produceCancel := context.WithTimeout(context.Background(), 7*time.Second)
=======
		produceCtx, produceCancel := context.WithTimeout(context.Background(), 5*time.Second)
>>>>>>> 7f17c00a
		defer produceCancel()

		results := s.kafkaClient.ProduceSync(produceCtx, r)
		require.NoError(results.FirstErr())

		consumeCtx, consumeCancel := context.WithTimeout(context.Background(), 1*time.Second)
		defer consumeCancel()

		cl := s.consumerClientForTopic(testTopicName)

		var record *kgo.Record

		for {
			fetches := cl.PollFetches(consumeCtx)
			errs := fetches.Errors()
			if fetches.IsClientClosed() ||
				(len(errs) == 1 && (errors.Is(errs[0].Err, context.DeadlineExceeded) || errors.Is(errs[0].Err, context.Canceled))) {
				break
			}

			require.Empty(errs)

			iter := fetches.RecordIter()

			for !iter.Done() && record == nil {
				record = iter.Next()
				break
			}
		}

		require.NotEmpty(record)

		dr := svc.Deserializer.DeserializeRecord(record)
		require.NotNil(dr)
		assert.Equal(messageEncodingProtobuf, dr.Value.Payload.RecognizedEncoding)
		assert.IsType(map[string]interface{}{}, dr.Value.Object)

		rObject := indexv1.Gadget_Gizmo{}
		err = protojson.Unmarshal(dr.Value.Payload.Payload, &rObject)
		require.NoError(err)
		assert.Equal(int32(10), rObject.GetSize())
		assert.Equal("item_0", rObject.GetItem().GetName())
		assert.Equal(indexv1.Item_ITEM_TYPE_PERSONAL, rObject.GetItem().GetItemType())

		// franz-go serde
		rObject2 := indexv1.Gadget_Gizmo{}
		err = serde.Decode(record.Value, &rObject2)
		require.NoError(err)
		assert.Equal(int32(10), rObject2.GetSize())
		assert.Equal("item_0", rObject2.GetItem().GetName())
		assert.Equal(indexv1.Item_ITEM_TYPE_PERSONAL, rObject2.GetItem().GetItemType())
	})

	t.Run("schema registry protobuf references", func(t *testing.T) {
		// create the topic
		testTopicName := testutil.TopicNameForTest("deserializer_schema_protobuf_ref")
		_, err := s.kafkaAdminClient.CreateTopic(ctx, 1, 1, nil, testTopicName)
		require.NoError(err)

		defer func() {
			_, err := s.kafkaAdminClient.DeleteTopics(ctx, testTopicName)
			assert.NoError(err)
		}()

		// register the protobuf schema
		rcl, err := sr.NewClient(sr.URLs(s.registryAddress))
		require.NoError(err)

		// address
		addressProto := "shop/v2/address.proto"
		protoFile, err := os.ReadFile("testdata/proto/" + addressProto)
		require.NoError(err)

		ssAddress, err := rcl.CreateSchema(context.Background(), addressProto, sr.Schema{
			Schema: string(protoFile),
			Type:   sr.TypeProtobuf,
		})
		require.NoError(err)
		require.NotNil(ssAddress)

		// customer
		customerProto := "shop/v2/customer.proto"
		protoFile, err = os.ReadFile("testdata/proto/" + customerProto)
		require.NoError(err)

		ssCustomer, err := rcl.CreateSchema(context.Background(), customerProto, sr.Schema{
			Schema: string(protoFile),
			Type:   sr.TypeProtobuf,
		})
		require.NoError(err)
		require.NotNil(ssCustomer)

		// order
		protoFile, err = os.ReadFile("testdata/proto/shop/v2/order.proto")
		require.NoError(err)

		ss, err := rcl.CreateSchema(context.Background(), testTopicName+"-value", sr.Schema{
			Schema: string(protoFile),
			Type:   sr.TypeProtobuf,
			References: []sr.SchemaReference{
				{
					Name:    addressProto,
					Subject: ssAddress.Subject,
					Version: ssAddress.Version,
				},
				{
					Name:    customerProto,
					Subject: ssCustomer.Subject,
					Version: ssCustomer.Version,
				},
			},
		})
		require.NoError(err)
		require.NotNil(ss)

		// test
		cfg := s.createBaseConfig()

		metricName := testutil.MetricNameForTest(strings.ReplaceAll("deserializer", " ", ""))

		svc, err := NewService(&cfg, s.log, metricName)
		require.NoError(err)

		svc.Start()

		// Set up Serde
		var serde sr.Serde
		serde.Register(
			ss.ID,
			&shopv2.Order{},
			sr.EncodeFn(func(v any) ([]byte, error) {
				return proto.Marshal(v.(*shopv2.Order))
			}),
			sr.DecodeFn(func(b []byte, v any) error {
				return proto.Unmarshal(b, v.(*shopv2.Order))
			}),
			sr.Index(0),
		)

		orderCreatedAt := time.Date(2023, time.July, 12, 13, 0, 0, 0, time.UTC)
		orderUpdatedAt := time.Date(2023, time.July, 12, 14, 0, 0, 0, time.UTC)
		orderDeliveredAt := time.Date(2023, time.July, 12, 15, 0, 0, 0, time.UTC)
		orderCompletedAt := time.Date(2023, time.July, 12, 16, 0, 0, 0, time.UTC)

		msg := shopv2.Order{
			Version:       1,
			Id:            "333",
			CreatedAt:     timestamppb.New(orderCreatedAt),
			LastUpdatedAt: timestamppb.New(orderUpdatedAt),
			DeliveredAt:   timestamppb.New(orderDeliveredAt),
			CompletedAt:   timestamppb.New(orderCompletedAt),
			Customer: &shopv2.Customer{
				Version:      1,
				Id:           "customer_0123",
				FirstName:    "Foo",
				LastName:     "Bar",
				CompanyName:  "Redpanda",
				Email:        "foobar_test@redpanda.com",
				CustomerType: shopv2.Customer_CUSTOMER_TYPE_BUSINESS,
			},
			OrderValue: 100,
			LineItems: []*shopv2.Order_LineItem{
				{
					ArticleId:    "art0",
					Name:         "line0",
					Quantity:     2,
					QuantityUnit: "usd",
					UnitPrice:    10,
					TotalPrice:   20,
				},
				{
					ArticleId:    "art1",
					Name:         "line1",
					Quantity:     2,
					QuantityUnit: "usd",
					UnitPrice:    25,
					TotalPrice:   50,
				},
				{
					ArticleId:    "art2",
					Name:         "line2",
					Quantity:     3,
					QuantityUnit: "usd",
					UnitPrice:    10,
					TotalPrice:   30,
				},
			},
			Payment: &shopv2.Order_Payment{
				PaymentId: "pay_0123",
				Method:    "card",
			},
			DeliveryAddress: &shopv2.Address{
				Version: 1,
				Id:      "addr_0123",
				Customer: &shopv2.Address_Customer{
					CustomerId:   "customer_0123",
					CustomerType: "business",
				},
				FirstName: "Foo",
				LastName:  "Bar",
				State:     "CA",
				City:      "SomeCity",
				Zip:       "xyzyz",
				Phone:     "123-456-78990",
				CreatedAt: timestamppb.New(orderCreatedAt),
				Revision:  1,
			},
			Revision: 1,
		}

		msgData, err := serde.Encode(&msg)
		require.NoError(err)

		r := &kgo.Record{
			Key:       []byte(msg.Id),
			Value:     msgData,
			Topic:     testTopicName,
			Timestamp: orderCreatedAt,
		}

		produceCtx, produceCancel := context.WithTimeout(context.Background(), 5*time.Second)
		defer produceCancel()

		results := s.kafkaClient.ProduceSync(produceCtx, r)
		require.NoError(results.FirstErr())

		consumeCtx, consumeCancel := context.WithTimeout(context.Background(), 1*time.Second)
		defer consumeCancel()

		cl := s.consumerClientForTopic(testTopicName)

		var record *kgo.Record

		for {
			fetches := cl.PollFetches(consumeCtx)
			errs := fetches.Errors()
			if fetches.IsClientClosed() ||
				(len(errs) == 1 && (errors.Is(errs[0].Err, context.DeadlineExceeded) || errors.Is(errs[0].Err, context.Canceled))) {
				break
			}

			require.Empty(errs)

			iter := fetches.RecordIter()

			for !iter.Done() && record == nil {
				record = iter.Next()
				break
			}
		}

		require.NotEmpty(record)

		dr := svc.Deserializer.DeserializeRecord(record)
		require.NotNil(dr)
		assert.Equal(messageEncodingProtobuf, dr.Value.Payload.RecognizedEncoding)
		assert.IsType(map[string]interface{}{}, dr.Value.Object)

		rOrder := shopv2.Order{}
		err = protojson.Unmarshal(dr.Value.Payload.Payload, &rOrder)
		require.NoError(err)
		assert.Equal("333", rOrder.GetId())
		assert.Equal(int32(1), rOrder.GetVersion())
		assert.Equal(timestamppb.New(orderCreatedAt).GetSeconds(), rOrder.GetCreatedAt().GetSeconds())
		assert.Equal(timestamppb.New(orderUpdatedAt).GetSeconds(), rOrder.GetLastUpdatedAt().GetSeconds())
		assert.Equal(timestamppb.New(orderDeliveredAt).GetSeconds(), rOrder.GetDeliveredAt().GetSeconds())
		assert.Equal(timestamppb.New(orderCompletedAt).GetSeconds(), rOrder.GetCompletedAt().GetSeconds())

		orderCustomer := rOrder.GetCustomer()
		assert.Equal(int32(1), orderCustomer.GetVersion())
		assert.Equal("Foo", orderCustomer.GetFirstName())
		assert.Equal("Bar", orderCustomer.GetLastName())
		assert.Equal("Redpanda", orderCustomer.GetCompanyName())
		assert.Equal("foobar_test@redpanda.com", orderCustomer.GetEmail())
		assert.Equal(shopv2.Customer_CUSTOMER_TYPE_BUSINESS, orderCustomer.GetCustomerType())

		assert.Equal(int32(100), rOrder.GetOrderValue())
		lineItems := rOrder.GetLineItems()
		require.Len(lineItems, 3)
		li := lineItems[0]
		assert.Equal("art0", li.GetArticleId())
		assert.Equal("line0", li.GetName())
		assert.Equal(int32(2), li.GetQuantity())
		assert.Equal("usd", li.GetQuantityUnit())
		assert.Equal(int32(10), li.GetUnitPrice())
		assert.Equal(int32(20), li.GetTotalPrice())
		li = lineItems[1]
		assert.Equal("art1", li.GetArticleId())
		assert.Equal("line1", li.GetName())
		assert.Equal(int32(2), li.GetQuantity())
		assert.Equal("usd", li.GetQuantityUnit())
		assert.Equal(int32(25), li.GetUnitPrice())
		assert.Equal(int32(50), li.GetTotalPrice())
		li = lineItems[2]
		assert.Equal("art2", li.GetArticleId())
		assert.Equal("line2", li.GetName())
		assert.Equal(int32(3), li.GetQuantity())
		assert.Equal("usd", li.GetQuantityUnit())
		assert.Equal(int32(10), li.GetUnitPrice())
		assert.Equal(int32(30), li.GetTotalPrice())

		orderPayment := rOrder.GetPayment()
		assert.Equal("pay_0123", orderPayment.GetPaymentId())
		assert.Equal("card", orderPayment.GetMethod())

		deliveryAddress := rOrder.GetDeliveryAddress()
		assert.Equal(int32(1), deliveryAddress.GetVersion())
		assert.Equal("addr_0123", deliveryAddress.GetId())
		assert.Equal("customer_0123", deliveryAddress.GetCustomer().GetCustomerId())
		assert.Equal("business", deliveryAddress.GetCustomer().GetCustomerType())
		assert.Equal("Foo", deliveryAddress.GetFirstName())
		assert.Equal("Bar", deliveryAddress.GetLastName())
		assert.Equal("CA", deliveryAddress.GetState())
		assert.Equal("SomeCity", deliveryAddress.GetCity())
		assert.Equal("xyzyz", deliveryAddress.GetZip())
		assert.Equal("123-456-78990", deliveryAddress.GetPhone())
		assert.Equal(timestamppb.New(orderCreatedAt).GetSeconds(), deliveryAddress.GetCreatedAt().GetSeconds())
		assert.Equal(int32(1), deliveryAddress.GetRevision())

		assert.Equal(int32(1), rOrder.GetRevision())
	})

	t.Run("schema registry protobuf update", func(t *testing.T) {
		// create the topic
		testTopicName := testutil.TopicNameForTest("deserializer_schema_protobuf_update")
		_, err := s.kafkaAdminClient.CreateTopic(ctx, 1, 1, nil, testTopicName)
		require.NoError(err)

		defer func() {
			_, err := s.kafkaAdminClient.DeleteTopics(ctx, testTopicName)
			assert.NoError(err)
		}()

		// register the protobuf schema
		rcl, err := sr.NewClient(sr.URLs(s.registryAddress))
		require.NoError(err)

		protoFile, err := os.ReadFile("testdata/proto/shop/v1/order.proto")
		require.NoError(err)

		ss, err := rcl.CreateSchema(context.Background(), testTopicName+"-value", sr.Schema{
			Schema: string(protoFile),
			Type:   sr.TypeProtobuf,
		})
		require.NoError(err)
		require.NotNil(ss)

		// test
		cfg := s.createBaseConfig()

		metricName := testutil.MetricNameForTest(strings.ReplaceAll("deserializer", " ", ""))

		svc, err := NewService(&cfg, s.log, metricName)
		require.NoError(err)

		svc.Start()

		// Set up Serde
		var serde sr.Serde
		serde.Register(
			ss.ID,
			&shopv1.Order{},
			sr.EncodeFn(func(v any) ([]byte, error) {
				return proto.Marshal(v.(*shopv1.Order))
			}),
			sr.DecodeFn(func(b []byte, v any) error {
				return proto.Unmarshal(b, v.(*shopv1.Order))
			}),
			sr.Index(0),
		)

		orderCreatedAt := time.Date(2023, time.July, 11, 13, 0, 0, 0, time.UTC)
		msg := shopv1.Order{
			Id:        "222",
			CreatedAt: timestamppb.New(orderCreatedAt),
		}

		msgData, err := serde.Encode(&msg)
		require.NoError(err)

		r := &kgo.Record{
			Key:       []byte(msg.Id),
			Value:     msgData,
			Topic:     testTopicName,
			Timestamp: orderCreatedAt,
		}

		produceCtx, produceCancel := context.WithTimeout(context.Background(), 5*time.Second)
		defer produceCancel()

		results := s.kafkaClient.ProduceSync(produceCtx, r)
		require.NoError(results.FirstErr())

		consumeCtx, consumeCancel := context.WithTimeout(context.Background(), 1*time.Second)
		defer consumeCancel()

		cl := s.consumerClientForTopic(testTopicName)

		var record *kgo.Record

		for {
			fetches := cl.PollFetches(consumeCtx)
			errs := fetches.Errors()
			if fetches.IsClientClosed() ||
				(len(errs) == 1 && (errors.Is(errs[0].Err, context.DeadlineExceeded) || errors.Is(errs[0].Err, context.Canceled))) {
				break
			}

			require.Empty(errs)

			iter := fetches.RecordIter()

			for !iter.Done() && record == nil {
				record = iter.Next()
				break
			}
		}

		require.NotEmpty(record)

		dr := svc.Deserializer.DeserializeRecord(record)
		require.NotNil(dr)
		assert.Equal(messageEncodingProtobuf, dr.Value.Payload.RecognizedEncoding)
		assert.IsType(map[string]interface{}{}, dr.Value.Object)

		rOrder := shopv1.Order{}
		err = protojson.Unmarshal(dr.Value.Payload.Payload, &rOrder)
		require.NoError(err)
		assert.Equal("222", rOrder.Id)
		assert.Equal(timestamppb.New(orderCreatedAt).GetSeconds(), rOrder.GetCreatedAt().GetSeconds())

		// franz-go serde
		rOrder = shopv1.Order{}
		err = serde.Decode(record.Value, &rOrder)
		require.NoError(err)
		assert.Equal("222", rOrder.Id)
		assert.Equal(timestamppb.New(orderCreatedAt).GetSeconds(), rOrder.GetCreatedAt().GetSeconds())

		// update schema
		protoFile, err = os.ReadFile("testdata/proto_update/shop/v1/order.proto")
		require.NoError(err)

		ss2, err := rcl.CreateSchema(context.Background(), testTopicName+"-value", sr.Schema{
			Schema: string(protoFile),
			Type:   sr.TypeProtobuf,
		})
		require.NoError(err)
		require.NotNil(ss2)

		// verify update
		srRes, err := rcl.Schemas(ctx, testTopicName+"-value", sr.ShowDeleted)
		require.NoError(err)
		assert.Len(srRes, 2)
		assert.Equal(ss.ID, srRes[0].ID)
		assert.Equal(ss2.ID, srRes[1].ID)

		msg2ID := "333"
		order2CreatedAt := time.Date(2023, time.July, 11, 14, 0, 0, 0, time.UTC)
		order2CreatedAtStr := order2CreatedAt.Format(time.DateTime)
		order2CreateInput := fmt.Sprintf(`{"id":"%s","version":22,"created_at":"%s","order_value":3456}`, msg2ID, order2CreatedAtStr)
		msgData, err = serializeShopV1_2(order2CreateInput, ss2.ID)
		require.NoError(err)

		r = &kgo.Record{
			Key:       []byte(msg2ID),
			Value:     msgData,
			Topic:     testTopicName,
			Timestamp: order2CreatedAt,
		}

		produceCtx, produceCancel = context.WithTimeout(context.Background(), 3*time.Second)
		defer produceCancel()

		results = s.kafkaClient.ProduceSync(produceCtx, r)
		require.NoError(results.FirstErr())

		consumeCtx, consumeCancel = context.WithTimeout(context.Background(), 2*time.Second)
		defer consumeCancel()

		// create a new client to get the records again
		cl = s.consumerClientForTopic(testTopicName)

		records := make([]*kgo.Record, 0, 2)
		for {
			fetches := cl.PollFetches(consumeCtx)
			errs := fetches.Errors()
			if fetches.IsClientClosed() ||
				(len(errs) == 1 && (errors.Is(errs[0].Err, context.DeadlineExceeded) || errors.Is(errs[0].Err, context.Canceled))) {
				break
			}

			require.Empty(errs)

			iter := fetches.RecordIter()

			for !iter.Done() && len(records) != 2 {
				record = iter.Next()
				records = append(records, record)
			}
		}

		require.NotEmpty(records)
		require.Len(records, 2)

		// proto schema rediscovery is on a timer... this forces a new refresh
		svc2, err := NewService(&cfg, s.log, metricName)
		require.NoError(err)

		svc2.Start()

		for _, cr := range records {
			cr := cr

			if string(cr.Key) == msg.Id {
				dr := svc2.Deserializer.DeserializeRecord(cr)
				require.NotNil(dr)
				assert.Equal(messageEncodingProtobuf, dr.Value.Payload.RecognizedEncoding)
				assert.IsType(map[string]interface{}{}, dr.Value.Object)

				ov1 := shopv1.Order{}
				err = protojson.Unmarshal(dr.Value.Payload.Payload, &ov1)
				require.NoError(err)
				assert.Equal("222", ov1.Id)
				assert.Equal(timestamppb.New(orderCreatedAt).GetSeconds(), ov1.GetCreatedAt().GetSeconds())

				// franz-go serde
				o2 := shopv1.Order{}
				err = serde.Decode(cr.Value, &o2)
				require.NoError(err)
				assert.Equal("222", o2.Id)
				assert.Equal(timestamppb.New(orderCreatedAt).GetSeconds(), o2.GetCreatedAt().GetSeconds())
			} else if string(cr.Key) == msg2ID {
				dr := svc2.Deserializer.DeserializeRecord(cr)
				require.NotNil(dr)
				assert.Equal(messageEncodingProtobuf, dr.Value.Payload.RecognizedEncoding)
				assert.IsType(map[string]interface{}{}, dr.Value.Object)

				// the JSON tags have to match shopv_1 Order protojson tags
				type v1_2Order struct {
					Version    int32     `json:"version,omitempty"`
					Id         string    `json:"id,omitempty"`
					CreatedAt  time.Time `json:"createdAt,omitempty"`
					OrderValue int32     `json:"orderValue,omitempty"`
				}

				ov12 := v1_2Order{}
				err = json.Unmarshal(dr.Value.Payload.Payload, &ov12)
				require.NoError(err)
				assert.Equal("333", ov12.Id)
				assert.Equal(int32(3456), ov12.OrderValue)
				assert.Equal(int32(22), ov12.Version)
				assert.Equal(order2CreatedAt.Unix(), ov12.CreatedAt.Unix())

				objStr, err := deserializeShopV1_2(cr.Value, ss2.ID)
				require.NoError(err)

				o2 := v1_2Order{}
				err = json.Unmarshal([]byte(objStr), &o2)
				require.NoError(err)
				assert.Equal("333", o2.Id)
				assert.Equal(int32(3456), o2.OrderValue)
				assert.Equal(int32(22), o2.Version)
				assert.Equal(order2CreatedAt.Unix(), o2.CreatedAt.Unix())
			} else {
				assert.Fail("unknown record:" + string(cr.Key))
			}
		}
	})

	t.Run("numeric key", func(t *testing.T) {
		testTopicName := testutil.TopicNameForTest("deserializer_numeric_key")
		_, err := s.kafkaAdminClient.CreateTopic(ctx, 1, 1, nil, testTopicName)
		require.NoError(err)

		defer func() {
			_, err := s.kafkaAdminClient.DeleteTopics(ctx, testTopicName)
			assert.NoError(err)
		}()

		cfg := s.createBaseConfig()

		metricName := testutil.MetricNameForTest(strings.ReplaceAll("deserializer", " ", ""))

		svc, err := NewService(&cfg, s.log, metricName)
		require.NoError(err)

		svc.Start()

		keyBytes := make([]byte, 4)
		binary.BigEndian.PutUint32(keyBytes, 160)
		r := &kgo.Record{
			Key:   keyBytes,
			Value: []byte("my text value"),
			Topic: testTopicName,
		}

		produceCtx, produceCancel := context.WithTimeout(context.Background(), 6*time.Second)
		defer produceCancel()

		results := s.kafkaClient.ProduceSync(produceCtx, r)
		require.NoError(results.FirstErr())

		consumeCtx, consumeCancel := context.WithTimeout(context.Background(), 1*time.Second)
		defer consumeCancel()

		cl := s.consumerClientForTopic(testTopicName)

		var record *kgo.Record
		for {
			fetches := cl.PollFetches(consumeCtx)
			errs := fetches.Errors()
			if fetches.IsClientClosed() ||
				(len(errs) == 1 && (errors.Is(errs[0].Err, context.DeadlineExceeded) || errors.Is(errs[0].Err, context.Canceled))) {
				break
			}

			require.Empty(errs)

			iter := fetches.RecordIter()

			for !iter.Done() && record == nil {
				record = iter.Next()
				break
			}
		}

		require.NotEmpty(record)

		dr := svc.Deserializer.DeserializeRecord(record)
		require.NotNil(dr)
		assert.Equal(messageEncodingText, dr.Value.Payload.RecognizedEncoding)
		assert.Equal("my text value", dr.Value.Object)
		assert.Equal([]byte("my text value"), dr.Value.Payload.Payload)

		assert.Equal(messageEncodingUint, dr.Key.Payload.RecognizedEncoding)
		assert.Equal(uint32(160), dr.Key.Object)
		assert.Equal([]byte("160"), dr.Key.Payload.Payload)
	})

	t.Run("ambiguous numeric key as text", func(t *testing.T) {
		testTopicName := testutil.TopicNameForTest("deserializer_numeric_key_text")
		_, err := s.kafkaAdminClient.CreateTopic(ctx, 1, 1, nil, testTopicName)
		require.NoError(err)

		defer func() {
			_, err := s.kafkaAdminClient.DeleteTopics(ctx, testTopicName)
			assert.NoError(err)
		}()

		cfg := s.createBaseConfig()

		metricName := testutil.MetricNameForTest(strings.ReplaceAll("deserializer", " ", ""))

		svc, err := NewService(&cfg, s.log, metricName)
		require.NoError(err)

		svc.Start()

		keyBytes := make([]byte, 4)
		binary.BigEndian.PutUint32(keyBytes, 1952807028)
		r := &kgo.Record{
			Key:   keyBytes,
			Value: []byte("my text value"),
			Topic: testTopicName,
		}

		produceCtx, produceCancel := context.WithTimeout(context.Background(), 5*time.Second)
		defer produceCancel()

		results := s.kafkaClient.ProduceSync(produceCtx, r)
		require.NoError(results.FirstErr())

		consumeCtx, consumeCancel := context.WithTimeout(context.Background(), 1*time.Second)
		defer consumeCancel()

		cl := s.consumerClientForTopic(testTopicName)

		var record *kgo.Record
		for {
			fetches := cl.PollFetches(consumeCtx)
			errs := fetches.Errors()
			if fetches.IsClientClosed() ||
				(len(errs) == 1 && (errors.Is(errs[0].Err, context.DeadlineExceeded) || errors.Is(errs[0].Err, context.Canceled))) {
				break
			}

			require.Empty(errs)

			iter := fetches.RecordIter()

			for !iter.Done() && record == nil {
				record = iter.Next()
				break
			}
		}

		require.NotEmpty(record)

		dr := svc.Deserializer.DeserializeRecord(record)
		require.NotNil(dr)
		assert.Equal(messageEncodingText, dr.Value.Payload.RecognizedEncoding)
		assert.Equal("my text value", dr.Value.Object)
		assert.Equal([]byte("my text value"), dr.Value.Payload.Payload)

		assert.Equal(messageEncodingText, dr.Key.Payload.RecognizedEncoding)
		assert.Equal("text", dr.Key.Object)
		assert.Equal([]byte("text"), dr.Key.Payload.Payload)
	})
}

// We cannot import both shopv1 and shopv1_2 (proto_updated) packages.
// Both packages define the same protobuf types in terms of fully qualified name and proto package name.
// Since Proto types do a global registration, names are expectant to be globally unique within process.
// This makes it difficult to use both generated packages within same test.
// So we have a utility CLI helper to do our serialization and deserialization for us out of test process.
// See: https://protobuf.dev/reference/go/faq#namespace-conflict
func serializeShopV1_2(jsonInput string, schemaID int) ([]byte, error) {
	cmdPath, err := filepath.Abs("./testdata/proto_update/msgbin/main.go")
	if err != nil {
		return nil, err
	}

	cmd := exec.Command(
		"go",
		"run",
		cmdPath,
		"-cmd=serialize",
		"-input="+jsonInput,
		"-schema-id="+strconv.Itoa(schemaID),
	)
	var out strings.Builder
	cmd.Stdout = &out
	err = cmd.Run()
	if err != nil {
		return nil, err
	}
	output := out.String()
	return base64.StdEncoding.DecodeString(output)
}

func deserializeShopV1_2(binInput []byte, schemaID int) (string, error) {
	cmdPath, err := filepath.Abs("./testdata/proto_update/msgbin/main.go")
	if err != nil {
		return "", err
	}

	cmd := exec.Command(
		"go",
		"run",
		cmdPath,
		"-cmd=deserialize",
		"-input="+base64.StdEncoding.EncodeToString(binInput),
		"-schema-id="+strconv.Itoa(schemaID),
	)
	var out strings.Builder
	cmd.Stdout = &out
	var errOut strings.Builder
	cmd.Stderr = &errOut
	err = cmd.Run()
	if err != nil {
		errOutput := errOut.String()
		if errOutput != "" {
			return "", fmt.Errorf("%s: %w", errOutput, err)
		}
		return "", err
	}
	return out.String(), nil
}<|MERGE_RESOLUTION|>--- conflicted
+++ resolved
@@ -588,11 +588,7 @@
 			Timestamp: orderCreatedAt,
 		}
 
-<<<<<<< HEAD
 		produceCtx, produceCancel := context.WithTimeout(context.Background(), 6*time.Second)
-=======
-		produceCtx, produceCancel := context.WithTimeout(context.Background(), 5*time.Second)
->>>>>>> 7f17c00a
 		defer produceCancel()
 
 		results := s.kafkaClient.ProduceSync(produceCtx, r)
@@ -655,10 +651,8 @@
 			assert.NoError(err)
 		}()
 
-		registryURL := "http://" + s.registryAddress
-
 		// register the protobuf schema
-		rcl, err := sr.NewClient(sr.URLs(registryURL))
+		rcl, err := sr.NewClient(sr.URLs(s.registryAddress))
 		require.NoError(err)
 
 		protoFile, err := os.ReadFile("testdata/proto/common/common.proto")
@@ -1024,11 +1018,7 @@
 			Topic: testTopicName,
 		}
 
-<<<<<<< HEAD
 		produceCtx, produceCancel := context.WithTimeout(context.Background(), 7*time.Second)
-=======
-		produceCtx, produceCancel := context.WithTimeout(context.Background(), 5*time.Second)
->>>>>>> 7f17c00a
 		defer produceCancel()
 
 		results := s.kafkaClient.ProduceSync(produceCtx, r)
