--- conflicted
+++ resolved
@@ -1,23 +1,13 @@
 import { observer } from 'mobx-react';
 import { Component, type ReactNode } from 'react';
 import { Route, Switch } from 'react-router-dom';
-<<<<<<< HEAD
 import { api } from '../state/backendApi';
-import { featureErrors } from '../state/supportedFeatures';
-import { uiState } from '../state/uiState';
-import { AppFeatures, getBasePath, IsDev } from '../utils/env';
-=======
-import { api, handleExpiredLicenseError } from '../state/backendApi';
 import type { UserData } from '../state/restInterfaces';
 import { featureErrors } from '../state/supportedFeatures';
 import { uiState } from '../state/uiState';
 import { AppFeatures, IsDev, getBasePath } from '../utils/env';
-import fetchWithTimeout from '../utils/fetchWithTimeout';
->>>>>>> daeac8e6
 import Login from './misc/login';
 import LoginCompletePage from './misc/login-complete';
-import { config as appConfig } from '../config';
-import { UserData } from '../state/restInterfaces';
 
 
 @observer
@@ -61,85 +51,60 @@
       return preLogin;
     }
 
-<<<<<<< HEAD
+    if (api.userData === undefined) {
+      devPrint('user is undefined (probably a fresh page load)');
+
             const client = appConfig.authenticationClient;
             if (!client) throw new Error('security client is not initialized');
 
-            client.getIdentity({}).then((r) => {
-                api.userData = {
-                    canViewConsoleUsers: false,
-                    canListAcls: true,
-                    canListQuotas: true,
-                    canPatchConfigs: true,
-                    canReassignPartitions: true,
-                    canCreateSchemas: true,
-                    canDeleteSchemas: true,
-                    canManageSchemaRegistry: true,
-                    canViewSchemas: true,
-                    canListTransforms: true,
-                    canCreateTransforms: true,
-                    canDeleteTransforms: true,
-                    seat: null as any,
-                    user: {
-                        providerID: r.authenticationMethod,
-                        providerName: '',
-                        id: '',
-                        internalIdentifier: '',
-                        meta: {
-                            avatarUrl: '',
-                            email: '',
-                            name: r.displayName
-                        }}
-                } as UserData;
+            client.getIdentity({}).then(async (r) => {
+
+                if (r.ok) {
+                    devPrint('user fetched');
+                    api.userData = (await r.json()) as UserData;
+                } else if (r.status === 401) {
+                    // unauthorized / not logged in
+                    devPrint('not logged in');
+                    api.userData = null;
+                } else if (r.status === 404) {
+                    // not found: server must be non-business version
+                    devPrint(
+                        'frontend is configured as business-version, but backend is non-business-version -> will create a local fake user for debugging',
+                    );
+                    uiState.isUsingDebugUserLogin = true;
+                    api.userData = {
+                        canViewConsoleUsers: false,
+                        canListAcls: true,
+                        canListQuotas: true,
+                        canPatchConfigs: true,
+                        canReassignPartitions: true,
+                        canCreateSchemas: true,
+                        canDeleteSchemas: true,
+                        canManageSchemaRegistry: true,
+                        canViewSchemas: true,
+                        canListTransforms: true,
+                        canCreateTransforms: true,
+                        canDeleteTransforms: true,
+                        seat: null as any,
+                        user: {
+                            providerID: r.authenticationMethod,
+                            providerName: '',
+                            id: '',
+                            internalIdentifier: '',
+                            meta: {
+                                avatarUrl: '',
+                                email: '',
+                                name: r.displayName
+                            }}
+                    } as UserData;
+                } else if (r.status === 403) {
+                    void handleExpiredLicenseError(r);
+                }
+
+
             }).catch(() => {
                 api.userData = null
             })
-=======
-    if (api.userData === undefined) {
-      devPrint('user is undefined (probably a fresh page load)');
->>>>>>> daeac8e6
-
-      fetchWithTimeout('./api/users/me', 10 * 1000).then(async (r) => {
-        if (r.ok) {
-          devPrint('user fetched');
-          api.userData = (await r.json()) as UserData;
-        } else if (r.status === 401) {
-          // unauthorized / not logged in
-          devPrint('not logged in');
-          api.userData = null;
-        } else if (r.status === 404) {
-          // not found: server must be non-business version
-          devPrint(
-            'frontend is configured as business-version, but backend is non-business-version -> will create a local fake user for debugging',
-          );
-          uiState.isUsingDebugUserLogin = true;
-          api.userData = {
-            canViewConsoleUsers: false,
-            canListAcls: true,
-            canListQuotas: true,
-            canPatchConfigs: true,
-            canReassignPartitions: true,
-            canCreateSchemas: true,
-            canDeleteSchemas: true,
-            canManageSchemaRegistry: true,
-            canViewSchemas: true,
-            canListTransforms: true,
-            canCreateTransforms: true,
-            canDeleteTransforms: true,
-            canViewDebugBundle: true,
-            seat: null as any,
-            user: {
-              providerID: -1,
-              providerName: 'debug provider',
-              id: 'debug',
-              internalIdentifier: 'debug',
-              meta: { avatarUrl: '', email: '', name: 'local fake user for debugging' },
-            },
-          };
-        } else if (r.status === 403) {
-          void handleExpiredLicenseError(r);
-        }
-      });
 
       return preLogin;
     }
