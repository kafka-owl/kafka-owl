--- conflicted
+++ resolved
@@ -99,13 +99,8 @@
 
 
         const tabs = [
-<<<<<<< HEAD
-            { key: 'users' as AclListTab, name: 'Users', component: <UsersTab /> },
+            { key: 'principals' as AclListTab, name: 'Principals', component: <PrincipalsTab /> },
             { key: 'roles' as AclListTab, name: 'Roles', component: <RolesTab />, isDisabled: Features.rolesApi ? false : 'Not supported in this cluster' },
-=======
-            { key: 'principals' as AclListTab, name: 'Principals', component: <PrincipalsTab /> },
-            { key: 'roles' as AclListTab, name: 'Roles', component: <RolesTab /> },
->>>>>>> a4f791d9
             { key: 'acls' as AclListTab, name: 'ACLs', component: <AclsTab principalGroups={principalGroupsView.principalGroups} /> },
         ] as TabsItemProps[];
 
@@ -181,8 +176,8 @@
                 emptyText="No principals yet"
                 emptyAction={
                     <Button variant="outline"
-                            isDisabled={!Features.createUser}
-                            onClick={() => appGlobal.history.push('/security/users/create')}>
+                        isDisabled={!Features.createUser}
+                        onClick={() => appGlobal.history.push('/security/users/create')}>
                         Create Principal
                     </Button>
                 }
@@ -373,10 +368,10 @@
         <Section>
             {edittingPrincipalGroup &&
                 <AclPrincipalGroupEditor
-                // @ts-ignore
-                principalGroup={edittingPrincipalGroup}
-                type={editorType}
-                onClose={() => {
+                    // @ts-ignore
+                    principalGroup={edittingPrincipalGroup}
+                    type={editorType}
+                    onClose={() => {
                         setEdittingPrincipalGroup(null);
                         api.refreshAcls(AclRequestDefault, true);
                         api.refreshServiceAccounts(true);
