--- conflicted
+++ resolved
@@ -408,13 +408,8 @@
         const [showPreviewSettings, setShowPreviewSettings] = React.useState(false);
 
         const previewButton = <>
-<<<<<<< HEAD
             <span style={{ display: 'inline-flex', alignItems: 'center', height: 0, marginLeft: '4px', transform: 'translateY(1px)' }}>
-                <Button variant="outline" size="sm" className="hoverBorder" onClick={() => setShowPreviewSettings(true)} bg="transparent" px="2" ml="2" lineHeight="0" minHeight="26px">
-=======
-            <span style={{ display: 'inline-flex', alignItems: 'center', height: 0, marginLeft: '4px' }}>
-                <Button variant="outline" size="sm" className="hoverBorder" onClick={() => setShowPreviewSettings(true)} bg="transparent" px="2" lineHeight="0" height="22px" transform="translateY(2px)">
->>>>>>> 89d2a214
+                <Button variant="outline" size="sm" className="hoverBorder" onClick={() => setShowPreviewSettings(true)} bg="transparent" px="2" ml="2" lineHeight="0" minHeight="26px" height="22px" transform="translateY(2px)">
                     <SettingOutlined style={{ fontSize: '1rem' }} />
                     <span style={{ marginLeft: '.3em' }}>Preview</span>
                     {(() => {
