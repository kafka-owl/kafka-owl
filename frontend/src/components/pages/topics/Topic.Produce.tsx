import { Alert, Box, Button, Divider, Flex, FormControl, Grid, GridItem, Heading, HStack, IconButton, Input, Link, SectionHeading, Text, useToast } from '@redpanda-data/ui';
import { PageComponent, PageInitHelper } from '../Page';
import { autorun, computed } from 'mobx';
import { api } from '../../../state/backendApi';
import { observer } from 'mobx-react';
import { Controller, SubmitHandler, useFieldArray, useForm } from 'react-hook-form'
import { FC, useEffect } from 'react';
import { SingleSelect } from '../../misc/Select';
import { Label } from '../../../utils/tsxUtils';
import { proto3 } from '@bufbuild/protobuf';
import { CompressionType, KafkaRecordHeader, PayloadEncoding } from '../../../protogen/redpanda/api/console/v1alpha1/common_pb';
import { HiOutlineTrash } from 'react-icons/hi';
import KowlEditor, { IStandaloneCodeEditor, Monaco } from '../../misc/KowlEditor';
import { Link as ReactRouterLink } from 'react-router-dom'
import { PublishMessagePayloadOptions, PublishMessageRequest } from '../../../protogen/redpanda/api/console/v1alpha1/publish_messages_pb';
import { uiSettings } from '../../../state/ui';
import { appGlobal } from '../../../state/appGlobal';
import { base64ToUInt8Array, isValidBase64 } from '../../../utils/utils';

type EncodingOption = {
    value: PayloadEncoding | 'base64',
    label: string,
    tooltip: string, // React.ReactNode | (() => React.ReactNode),
};
const encodingOptions: EncodingOption[] = [
    {value: PayloadEncoding.NULL, label: 'Null', tooltip: 'Message value will be null'},
    {value: PayloadEncoding.TEXT, label: 'Text', tooltip: 'Text in the editor will be encoded to UTF-8 bytes'},
    {value: PayloadEncoding.JSON, label: 'JSON', tooltip: 'Syntax higlighting for JSON, otherwise the same as text'},

    {value: PayloadEncoding.AVRO, label: 'Avro', tooltip: 'The given JSON will be serialized using the selected schema'},
    // We hide Protobuf until we can provide a better UX with selecting types rather than having users
    // specify an index that points to the type within the proto schema.
    // {value: PayloadEncoding.PROTOBUF, label: 'Protobuf', tooltip: 'The given JSON will be serialized using the selected schema'},

    {value: PayloadEncoding.BINARY, label: 'Binary (Base64)', tooltip: 'Message value is binary, represented as a base64 string in the editor'},
];

const protoBufInfoElement = <Text>
    Protobuf schemas can define multiple types. Specify which type you want to use for this
    message. <Link target="_blank" rel="noopener noreferrer" href="https://protobuf.dev/reference/protobuf/google.protobuf/">Learn more here.</Link>
</Text>

function encodingToLanguage(encoding: PayloadEncoding) {
    if (encoding == PayloadEncoding.AVRO) return 'json';
    if (encoding == PayloadEncoding.JSON) return 'json';
    if (encoding == PayloadEncoding.PROTOBUF) return 'protobuf';
    if (encoding == PayloadEncoding.BINARY) return 'plaintext';
    return undefined;
}

type PayloadOptions = {
    encoding: PayloadEncoding;
    data: string;

    // Schema name
    schemaName?: string;
    schemaVersion?: number;
    schemaId?: number;

    protobufIndex?: number; // if encoding is protobuf, we also need an index
}

type Inputs = {
    partition: number;
    compressionType: CompressionType;
    headers: { key: string; value: string }[];
    key: PayloadOptions;
    value: PayloadOptions;
}

const PublishTopicForm: FC<{ topicName: string }> = observer(({topicName}) => {
    const toast = useToast()

    const {
        control,
        register,
        setValue,
        handleSubmit,
        setError,
        formState: {
            isSubmitting,
            errors
        },
        watch,
        clearErrors
    } = useForm<Inputs>({
        defaultValues: {
            partition: -1,
            compressionType: CompressionType.SNAPPY,
            headers: [],
            key: {
                data: '',
                encoding: PayloadEncoding.TEXT,
            },
            value: {
                data: '',
                encoding: PayloadEncoding.TEXT,
            },
        }
    })

    const {fields, append, remove} = useFieldArray({
        control,
        name: 'headers',
    });

    const keyPayloadOptions = watch('key')
    const valuePayloadOptions = watch('value')

    useEffect(() => {
        if (keyPayloadOptions.encoding === PayloadEncoding.BINARY && !isValidBase64(keyPayloadOptions.data)) {
            setError('key.data', {
                type: 'manual',
                message: 'Invalid Base64 format'
            });
        } else {
            clearErrors('key.data');
        }
    }, [keyPayloadOptions.encoding, keyPayloadOptions.data, setError, clearErrors])

    useEffect(() => {
        if (valuePayloadOptions.encoding === PayloadEncoding.BINARY && !isValidBase64(valuePayloadOptions.data)) {
            setError('value.data', {
                type: 'manual',
                message: 'Invalid Base64 format'
            });
        } else {
            clearErrors('value.data');
        }
    }, [valuePayloadOptions.encoding, valuePayloadOptions.data, setError, clearErrors])

    useEffect(() => {
        setValue('key.data', '')
    }, [keyPayloadOptions.encoding, setValue]);

    useEffect(() => {
        setValue('value.data', '')
    }, [valuePayloadOptions.encoding, setValue]);

    const showKeySchemaSelection = keyPayloadOptions.encoding === PayloadEncoding.AVRO || keyPayloadOptions.encoding === PayloadEncoding.PROTOBUF
    const showValueSchemaSelection = valuePayloadOptions.encoding === PayloadEncoding.AVRO || valuePayloadOptions.encoding === PayloadEncoding.PROTOBUF

    const compressionTypes = proto3.getEnumType(CompressionType).values
        .filter(x => x.no != CompressionType.UNSPECIFIED)
        .map(x => ({label: x.localName, value: x.no as CompressionType}))

    const availablePartitions = computed(() => {
        const partitions: { label: string, value: number; }[] = [
            {label: 'Auto (CRC32)', value: -1},
        ];

        const count = api.topics?.first(t => t.topicName == topicName)?.partitionCount;
        if (count == undefined) {
            // topic not found
            return partitions;
        }

        if (count == 1) {
            // only one partition to select
            return partitions;
        }

        for (let i = 0; i < count; i++) {
            partitions.push({label: `Partition ${i}`, value: i});
        }

        return partitions;
    })

    useEffect(() => {
        return autorun(() => {
            api.schemaSubjects
                ?.filter(x => uiSettings.schemaList.showSoftDeleted || (!uiSettings.schemaList.showSoftDeleted && !x.isSoftDeleted))
                ?.filter(x => x.name.toLowerCase().includes(uiSettings.schemaList.quickSearch.toLowerCase()))
                .forEach(x => {
                    void api.refreshSchemaDetails(x.name);
                })
        })
    }, []);

    const availableValues = Array.from(api.schemaDetails.values())

    const keySchemaName = watch('key.schemaName')
    const valueSchemaName = watch('value.schemaName')

    const onSubmit: SubmitHandler<Inputs> = async (data) => {
        const req = new PublishMessageRequest();
        req.topic = topicName
        req.partitionId = data.partition
        req.compression = data.compressionType

        // Headers
        for (const h of data.headers) {
            if (!h.value && !h.value) {
                continue;
            }
            const kafkaHeader = new KafkaRecordHeader();
            kafkaHeader.key = h.key;
            kafkaHeader.value = new TextEncoder().encode(h.value);
            req.headers.push(kafkaHeader);
        }

        const encodeData = function(data: string, encoding: PayloadEncoding): Uint8Array {
            if (encoding == PayloadEncoding.BINARY) {
                // This will throw an exception if data is not base64.
                // We want to catch exceptions so that we can show an error.
                window.atob(data)
                return base64ToUInt8Array(data)
            }

            return new TextEncoder().encode(data)
        }

        // Key
        if (data.key.encoding != PayloadEncoding.NULL) {
            req.key = new PublishMessagePayloadOptions();
            try {
                req.key.data = encodeData(data.key.data, data.key.encoding);
            } catch (err) {
                // TODO: Handle error
                console.error(err)
                return
            }
            req.key.data = encodeData(data.key.data, data.key.encoding);
            req.key.encoding = data.key.encoding;
            req.key.schemaId = data.key.schemaId;
            req.key.index = data.key.protobufIndex;
        }

        // Value
        if (data.value.encoding != PayloadEncoding.NULL) {
            req.value = new PublishMessagePayloadOptions();
            try {
                req.value.data = encodeData(data.value.data, data.value.encoding);
            } catch (err) {
                // TODO: Handle error
                console.error(err)
                return
            }
            req.value.encoding = data.value.encoding;
            req.value.schemaId = data.value.schemaId;
            req.value.index = data.value.protobufIndex;
        }

        const result = await api.publishMessage(req).catch(err => {
            setError('root.serverError', {
                message: err.rawMessage,
            })
        })

        if (result) {
            toast({
                status: 'success',
                description: <>Record published on partition <span className="codeBox">{result.partitionId}</span> with offset <span className="codeBox">{Number(result.offset)}</span></>,
                duration: 3000
            })
            appGlobal.history.push(`/topics/${encodeURIComponent(topicName)}`)
        }
    }

    return (
        <form onSubmit={handleSubmit(onSubmit)}>
            <Grid width={['100%', '100%', 600]} gap={6} flexDirection="column">
                <Flex gap={4} flexDirection="row">
                    <Box flexGrow={1}>
                        <Label text="Partition">
                            <Controller
                                control={control}
                                name="partition"
                                render={({
                                             field: {onChange, value,},
                                         }) => (
                                    <SingleSelect<number>
                                        options={availablePartitions.get()}
                                        value={value}
                                        onChange={onChange}
                                    />
                                )}
                            />
                        </Label>
                    </Box>
                    <Box flexGrow={1}>
                        <Label text="Compression Type">
                            <Controller
                                control={control}
                                name="compressionType"
                                render={({
                                             field: {onChange, value,},
                                         }) => (
                                    <SingleSelect<CompressionType>
                                        options={compressionTypes}
                                        value={value}
                                        onChange={onChange}
                                    />
                                )}
                            />
                        </Label>
                    </Box>
                </Flex>

                <Divider />

                <Flex gap={4} flexDirection="column">
                    <SectionHeading>Headers</SectionHeading>

                    {fields.map((field, index) => (
                        <HStack key={field.id} spacing={2}>
                            <FormControl>
                                <Input {...register(`headers.${index}.key`)} placeholder="Key"/>
                            </FormControl>
                            <FormControl>
                                <Input {...register(`headers.${index}.value`)} placeholder="Value"/>
                            </FormControl>
                            <IconButton
                                icon={<HiOutlineTrash/>}
                                aria-label="Remove item"
                                variant="outline"
                                onClick={() => remove(index)}
                            />
                        </HStack>))}

                    <Box>
                        <Button type="button" variant="outline" onClick={() => append({key: '', value: ''})} size="sm">
                            Add row
                        </Button>
                    </Box>
                </Flex>

                <Divider />

                <Flex gap={4} flexDirection="column">
                    <SectionHeading>Key</SectionHeading>
                    <Grid templateColumns="repeat(5, 1fr)" gap={2}>
                        <GridItem colSpan={2}>
                            <Label text="Type">
                                <Controller
                                    control={control}
                                    name="key.encoding"
                                    render={({
                                                field: {onChange, value,},
                                            }) => (
                                        <SingleSelect<PayloadEncoding | 'base64'>
                                            options={encodingOptions}
                                            value={value}
                                            onChange={onChange}
                                        />
                                    )}
                                />
                            </Label>
                        </GridItem>
                        <GridItem colSpan={2}>
                            {showKeySchemaSelection &&
                                <Label text="Schema">
                                    <Controller
                                        control={control}
                                        name="key.schemaName"
                                        render={({
                                                    field: {onChange, value,},
                                                }) => (
                                            <SingleSelect<string | undefined>
                                                options={availableValues.map((value) => ({key: value.name, value: value.name}))}
                                                value={value}
                                                onChange={newVal => {
                                                    onChange(newVal);

                                                    const detail = availableValues
                                                        .filter(value => value.name === newVal)
                                                        .first()
                                                    setValue('key.schemaVersion', detail?.latestActiveVersion)
                                                }}
                                            />
                                        )}
                                    />
                                </Label>
                            }
                        </GridItem>
                        <GridItem colSpan={1}>
                            {showKeySchemaSelection && <Label text="Version">
                                <Controller
                                    control={control}
                                    name="key.schemaVersion"
                                    render={({
                                                field: {onChange, value,},
                                            }) => (
                                        <SingleSelect<number | undefined>
                                            options={
                                                availableValues
                                                    .filter(value => value.name === keySchemaName)
                                                    .flatMap(value => value.versions)
                                                    .sort(({version: version1}, {version: version2}) => version2 - version1)
                                                    .map(({version}) => ({label: version, value: version}))
                                            }
                                            value={value}
                                            onChange={onChange}
                                        />
                                    )}
                                />
                            </Label>}
                        </GridItem>
                    </Grid>

                    {keyPayloadOptions.encoding === PayloadEncoding.PROTOBUF && <Label text="Index">
                        <>
                            {protoBufInfoElement}
                            <Input my={2} type="number" {...register('key.protobufIndex')} />
                        </>
                    </Label>}

                    {keyPayloadOptions.encoding !== PayloadEncoding.NULL && <Label text="Data">
                        <Controller
                            control={control}
                            name="key.data"
                            render={({
                                        field: {onChange, value},
                                    }) => (
                                <KowlEditor
                                    onMount={setTheme}
                                    height={300}
                                    value={value}
                                    onChange={onChange}
                                    language={encodingToLanguage(keyPayloadOptions?.encoding)}
                                />
                            )}
                        />
<<<<<<< HEAD
                    </Label>
                    {errors?.key?.data && <Text color="red.500">{errors.key.data.message}</Text>}
=======
                    </Label>}
>>>>>>> ba661cbc
                </Flex>

                <Divider />

                <Flex gap={4} flexDirection="column">
                    <SectionHeading>Value</SectionHeading>
                    <Flex gap={2} flexDirection="column">
                        <Grid templateColumns="repeat(5, 1fr)" gap={2}>
                            <GridItem colSpan={2}>
                                <Label text="Type">
                                    <Controller
                                        control={control}
                                        name="value.encoding"
                                        render={({
                                                    field: {onChange, value,},
                                                }) => (
                                            <SingleSelect<PayloadEncoding | 'base64'>
                                                options={encodingOptions}
                                                value={value}
                                                onChange={onChange}
                                            />
                                        )}
                                    />
                                </Label>
                            </GridItem>
                            <GridItem colSpan={2}>
                                {showValueSchemaSelection && <Label text="Schema">
                                    <Controller
                                        control={control}
                                        name="value.schemaName"
                                        render={({
                                                    field: {onChange, value,},
                                                }) => (
                                            <SingleSelect<string | undefined>
                                                options={availableValues.map((value) => ({key: value.name, value: value.name}))}
                                                value={value}
                                                onChange={newVal => {
                                                    onChange(newVal);

                                                    const detail = availableValues
                                                        .filter(value => value.name === newVal)
                                                        .first()
                                                    setValue('value.schemaVersion', detail?.latestActiveVersion)
                                                }}
                                            />
                                        )}
                                    />
                                </Label>}
                            </GridItem>
                            <GridItem colSpan={1}>
                                {showValueSchemaSelection && <Label text="Version">
                                    <Controller
                                        control={control}
                                        name="value.schemaVersion"
                                        render={({
                                                    field: {onChange, value,},
                                                }) => (
                                            <SingleSelect<number | undefined>
                                                options={
                                                    availableValues
                                                        .filter(value => value.name === valueSchemaName)
                                                        .flatMap(value => value.versions)
                                                        .sort(({version: version1}, {version: version2}) => version2 - version1)
                                                        .map(({version}) => ({label: version, value: version}))
                                                }
                                                value={value}
                                                onChange={onChange}
                                            />
                                        )}
                                    />
                                </Label>}
                            </GridItem>
                        </Grid>

                        {valuePayloadOptions.encoding === PayloadEncoding.PROTOBUF && <Label text="Index">
                            <>
                                {protoBufInfoElement}
                                <Input my={2} type="number" {...register('value.protobufIndex')} />
                            </>
                        </Label>}

                        {valuePayloadOptions.encoding !== PayloadEncoding.NULL && <Label text="Data">
                            <Controller
                                control={control}
                                name="value.data"
                                render={({
                                            field: {onChange, value},
                                        }) => (
                                    <KowlEditor
                                        onMount={setTheme}
                                        height={300}
                                        value={value}
                                        onChange={onChange}
                                        language={encodingToLanguage(valuePayloadOptions?.encoding)}
                                    />
                                )}
                            />
<<<<<<< HEAD
                        </Label>
                        {errors?.value?.data && <Text color="red.500">{errors.value.data.message}</Text>}
=======
                        </Label>}
>>>>>>> ba661cbc
                    </Flex>
                </Flex>

                {!!errors?.root?.serverError &&
                    <Alert status="error">
                        {errors.root.serverError.message}
                    </Alert>}

                <Flex gap={4} alignItems="center">
                    <Button type="submit" colorScheme="brand" isLoading={isSubmitting}>Produce</Button>
                    <Link to={`/topics/${encodeURIComponent(topicName)}`} as={ReactRouterLink}>Go Back</Link>
                </Flex>
            </Grid>
        </form>
    )
})


@observer
export class TopicProducePage extends PageComponent<{ topicName: string }> {
    initPage(p: PageInitHelper): void {
        const topicName = this.props.topicName;
        p.title = 'Produce'
        p.addBreadcrumb('Topics', '/topics');
        p.addBreadcrumb(topicName, '/topics/' + topicName);
        p.addBreadcrumb('Produce record', '/produce-record')
        this.refreshData(true);
        appGlobal.onRefresh = () => this.refreshData(true);
    }

    refreshData(force?: boolean) {
        api.refreshSchemaSubjects(force);
    }

    render() {
        return (
            <Box>
                <Heading as="h1" noOfLines={1} py={2}>Produce Kafka record</Heading>
                <Text fontSize="lg">This will produce a single record to the <strong>{this.props.topicName}</strong> topic.</Text>

                <Box my={6}>
                    <PublishTopicForm topicName={this.props.topicName}/>
                </Box>
            </Box>
        )
    }
}


function setTheme(editor: IStandaloneCodeEditor, monaco: Monaco) {
    monaco.editor.defineTheme('kowl', {
        base: 'vs',
        inherit: true,
        colors: {
            'editor.background': '#fcfcfc',
            'editor.foreground': '#ff0000',

            'editorGutter.background': '#00000018',

            'editor.lineHighlightBackground': '#aaaaaa20',
            'editor.lineHighlightBorder': '#00000000',
            'editorLineNumber.foreground': '#8c98a8',

            'scrollbarSlider.background': '#ff0000',
            // "editorOverviewRuler.border": "#0000",
            'editorOverviewRuler.background': '#606060',
            'editorOverviewRuler.currentContentForeground': '#ff0000'
            //         background: #0001;
            // border-left: 1px solid #0002;
        },
        rules: []
    })
    monaco.editor.setTheme('kowl');
}<|MERGE_RESOLUTION|>--- conflicted
+++ resolved
@@ -422,12 +422,8 @@
                                 />
                             )}
                         />
-<<<<<<< HEAD
-                    </Label>
+                    </Label>}
                     {errors?.key?.data && <Text color="red.500">{errors.key.data.message}</Text>}
-=======
-                    </Label>}
->>>>>>> ba661cbc
                 </Flex>
 
                 <Divider />
@@ -525,12 +521,8 @@
                                     />
                                 )}
                             />
-<<<<<<< HEAD
-                        </Label>
+                        </Label>}
                         {errors?.value?.data && <Text color="red.500">{errors.value.data.message}</Text>}
-=======
-                        </Label>}
->>>>>>> ba661cbc
                     </Flex>
                 </Flex>
 
