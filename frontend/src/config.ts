import {
  Code,
  ConnectError,
  type Interceptor as ConnectRpcInterceptor,
  type PromiseClient,
  type StreamRequest,
  type UnaryRequest,
  createPromiseClient,
} from '@connectrpc/connect';
import { createConnectTransport } from '@connectrpc/connect-web';
import { type Monaco, loader } from '@monaco-editor/react';
import memoizeOne from 'memoize-one';
/**
 * Copyright 2022 Redpanda Data, Inc.
 *
 * Use of this software is governed by the Business Source License
 * included in the file https://github.com/redpanda-data/redpanda/blob/dev/licenses/bsl.md
 *
 * As of the Change Date specified in that file, in accordance with
 * the Business Source License, use of this software will be governed
 * by the Apache License, Version 2.0
 */
import { autorun, configure, observable, when } from 'mobx';
<<<<<<< HEAD
import { api } from './state/backendApi';
import { uiState } from './state/uiState';
import { AppFeatures, getBasePath } from './utils/env';
import memoizeOne from 'memoize-one';
import { DEFAULT_API_BASE, DEFAULT_HOST } from './components/constants';
=======
import * as monaco from 'monaco-editor';
import { configureMonacoYaml } from 'monaco-yaml';
import { DEFAULT_API_BASE } from './components/constants';
import { monacoYamlOptions } from './components/misc/PipelinesYamlEditor';
>>>>>>> daeac8e6
import { APP_ROUTES } from './components/routes';
import { ConsoleService } from './protogen/redpanda/api/console/v1alpha1/console_service_connect';
import { DebugBundleService } from './protogen/redpanda/api/console/v1alpha1/debug_bundle_connect';
import { LicenseService } from './protogen/redpanda/api/console/v1alpha1/license_connect';
import { PipelineService } from './protogen/redpanda/api/console/v1alpha1/pipeline_connect';
import { SecurityService } from './protogen/redpanda/api/console/v1alpha1/security_connect';
import { TransformService } from './protogen/redpanda/api/console/v1alpha1/transform_connect';
<<<<<<< HEAD
import { AuthenticationService } from './protogen/redpanda/api/console/v1alpha1/authentication_connect';
import { configureMonacoYaml } from 'monaco-yaml';
import { monacoYamlOptions } from './components/misc/PipelinesYamlEditor';
import * as monaco from 'monaco-editor';
import { loader, Monaco } from '@monaco-editor/react';
import { LicenseService } from './protogen/redpanda/api/console/v1alpha1/license_connect';
import { DebugBundleService } from './protogen/redpanda/api/console/v1alpha1/debug_bundle_connect';
=======
import { SecretService as RPCNSecretService } from './protogen/redpanda/api/dataplane/v1alpha2/secret_connect';
import { appGlobal } from './state/appGlobal';
import { api } from './state/backendApi';
import { uiState } from './state/uiState';
import { AppFeatures, getBasePath } from './utils/env';
>>>>>>> daeac8e6

declare const __webpack_public_path__: string;

const getRestBasePath = (overrideUrl?: string) => overrideUrl ?? DEFAULT_API_BASE;

const getGrpcBasePath = (overrideUrl?: string) => overrideUrl ?? getBasePath();

<<<<<<< HEAD
const getApiBasePath = (overrideUrl?: string) => overrideUrl ?? DEFAULT_HOST;

=======
>>>>>>> daeac8e6
const addBearerTokenInterceptor: ConnectRpcInterceptor = (next) => async (req: UnaryRequest | StreamRequest) => {
  if (config.jwt) req.header.append('Authorization', `Bearer ${config.jwt}`);
  return await next(req);
};

/**
 * Interceptor to handle license expiration errors in gRPC responses.
 *
 * This interceptor checks if the error is of type `ConnectError` with the
 * code `FailedPrecondition` and inspects the `details` array for an entry
 * with type `google.rpc.ErrorInfo` and a reason of `REASON_ENTERPRISE_LICENSE_EXPIRED`.
 * If such an error is detected, it redirects the user to the `/trial-expired` page.
 *
 */
const checkExpiredLicenseInterceptor: ConnectRpcInterceptor = (next) => async (req: UnaryRequest | StreamRequest) => {
  try {
    return await next(req);
  } catch (error) {
    if (error instanceof ConnectError) {
      if (error.code === Code.FailedPrecondition) {
        for (const detail of error.details) {
          // @ts-ignore - TODO fix type checks for IncomingDetail, BE should provide types for debug field
          if (detail?.type && detail?.debug) {
            if (
              // @ts-ignore - TODO fix type checks for IncomingDetail, BE should provide types for debug field
              detail.type === 'google.rpc.ErrorInfo' &&
              // @ts-ignore - TODO fix type checks for IncomingDetail, BE should provide types for debug field
              detail.debug.reason === 'REASON_ENTERPRISE_LICENSE_EXPIRED'
            ) {
              appGlobal.history.replace('/trial-expired');
            }
          }
        }
      }
    }
    // Re-throw the error to ensure it's handled by other interceptors or the calling code
    throw error;
  }
};

export interface SetConfigArguments {
  fetch?: WindowOrWorkerGlobalScope['fetch'];
  jwt?: string;
  clusterId?: string;
  urlOverride?: {
    rest?: string;
    ws?: string;
    assets?: string;
    grpc?: string;
  };
  setSidebarItems?: (items: SidebarItem[]) => void;
  setBreadcrumbs?: (items: Breadcrumb[]) => void;
  isServerless?: boolean;
}

export interface SidebarItem {
  title: string; // "Topics"
  to: string; // '/topics'
  icon?: JSX.Element;
  order: number;
}

export interface Breadcrumb {
  title: string; // "Topics"
  to: string; // '/topics'
}

interface Config {
<<<<<<< HEAD
    restBasePath: string;
    apiBasePath: string;
    authenticationClient?: PromiseClient<typeof AuthenticationService>;
    licenseClient?: PromiseClient<typeof LicenseService>;
    consoleClient?: PromiseClient<typeof ConsoleService>;
    debugBundleClient?: PromiseClient<typeof DebugBundleService>;
    securityClient?: PromiseClient<typeof SecurityService>;
    pipelinesClient?: PromiseClient<typeof PipelineService>;
    transformsClient?: PromiseClient<typeof TransformService>;
    fetch: WindowOrWorkerGlobalScope['fetch'];
    assetsPath: string;
    jwt?: string;
    clusterId?: string;
    setSidebarItems: (items: SidebarItem[]) => void;
    setBreadcrumbs: (items: Breadcrumb[]) => void;
    isServerless: boolean;
=======
  restBasePath: string;
  licenseClient?: PromiseClient<typeof LicenseService>;
  consoleClient?: PromiseClient<typeof ConsoleService>;
  debugBundleClient?: PromiseClient<typeof DebugBundleService>;
  securityClient?: PromiseClient<typeof SecurityService>;
  pipelinesClient?: PromiseClient<typeof PipelineService>;
  rpcnSecretsClient?: PromiseClient<typeof RPCNSecretService>;
  transformsClient?: PromiseClient<typeof TransformService>;
  fetch: WindowOrWorkerGlobalScope['fetch'];
  assetsPath: string;
  jwt?: string;
  clusterId?: string;
  setSidebarItems: (items: SidebarItem[]) => void;
  setBreadcrumbs: (items: Breadcrumb[]) => void;
  isServerless: boolean;
>>>>>>> daeac8e6
}

// Config object is an mobx observable, always make sure you call it from
// inside a componenet, don't be tempted to used it as singleton you might find
// unexpected behaviour
export const config: Config = observable({
<<<<<<< HEAD
    restBasePath: getRestBasePath(),
    apiBasePath: getApiBasePath(),
    fetch: window.fetch,
    assetsPath: getBasePath(),
    clusterId: 'default',
    setSidebarItems: () => { },
    setBreadcrumbs: () => { },
    isServerless: false,
});

const setConfig = ({ fetch, urlOverride, jwt, isServerless, ...args }: SetConfigArguments) => {
    const assetsUrl = urlOverride?.assets === 'WEBPACK' ? String(__webpack_public_path__).removeSuffix('/') : urlOverride?.assets;

    // instantiate the client once, if we need to add more clients you can add them in here, ideally only one transport is necessary
    const transport = createConnectTransport({
        baseUrl: getGrpcBasePath(urlOverride?.grpc),
        interceptors: [addBearerTokenInterceptor]
    });

    const licenseGrpcClient = createPromiseClient(LicenseService, transport);
    const consoleGrpcClient = createPromiseClient(ConsoleService, transport);
    const debugBundleGrpcClient = createPromiseClient(DebugBundleService, transport);
    const securityGrpcClient = createPromiseClient(SecurityService, transport);
    const pipelinesGrpcClient = createPromiseClient(PipelineService, transport);
    const authenticationGrpcClient = createPromiseClient(AuthenticationService, transport);
    const transformClient = createPromiseClient(TransformService, transport);
    Object.assign(config, {
        jwt,
        isServerless,
        restBasePath: getRestBasePath(urlOverride?.rest),
        apiBasePath: getApiBasePath(urlOverride?.grpc),
        fetch: fetch ?? window.fetch.bind(window),
        assetsPath: assetsUrl ?? getBasePath(),
        authenticationClient: authenticationGrpcClient,
        licenseClient: licenseGrpcClient,
        consoleClient: consoleGrpcClient,
        debugBundleClient: debugBundleGrpcClient,
        securityClient: securityGrpcClient,
        pipelinesClient: pipelinesGrpcClient,
        transformsClient: transformClient,
        ...args,
    });
    return config;
=======
  restBasePath: getRestBasePath(),
  fetch: window.fetch,
  assetsPath: getBasePath(),
  clusterId: 'default',
  setSidebarItems: () => {},
  setBreadcrumbs: () => {},
  isServerless: false,
});

const setConfig = ({ fetch, urlOverride, jwt, isServerless, ...args }: SetConfigArguments) => {
  const assetsUrl =
    urlOverride?.assets === 'WEBPACK' ? String(__webpack_public_path__).removeSuffix('/') : urlOverride?.assets;

  // instantiate the client once, if we need to add more clients you can add them in here, ideally only one transport is necessary
  const transport = createConnectTransport({
    baseUrl: getGrpcBasePath(urlOverride?.grpc),
    interceptors: [addBearerTokenInterceptor, checkExpiredLicenseInterceptor],
  });

  const licenseGrpcClient = createPromiseClient(LicenseService, transport);
  const consoleGrpcClient = createPromiseClient(ConsoleService, transport);
  const debugBundleGrpcClient = createPromiseClient(DebugBundleService, transport);
  const securityGrpcClient = createPromiseClient(SecurityService, transport);
  const pipelinesGrpcClient = createPromiseClient(PipelineService, transport);
  const secretGrpcClient = createPromiseClient(RPCNSecretService, transport);
  const transformClient = createPromiseClient(TransformService, transport);
  Object.assign(config, {
    jwt,
    isServerless,
    restBasePath: getRestBasePath(urlOverride?.rest),
    fetch: fetch ?? window.fetch.bind(window),
    assetsPath: assetsUrl ?? getBasePath(),
    licenseClient: licenseGrpcClient,
    consoleClient: consoleGrpcClient,
    debugBundleClient: debugBundleGrpcClient,
    securityClient: securityGrpcClient,
    pipelinesClient: pipelinesGrpcClient,
    transformsClient: transformClient,
    rpcnSecretsClient: secretGrpcClient,
    ...args,
  });
  return config;
>>>>>>> daeac8e6
};

export const setMonacoTheme = (_editor: monaco.editor.IStandaloneCodeEditor, monaco: Monaco) => {
  monaco.editor.defineTheme('kowl', {
    base: 'vs',
    inherit: false,
    colors: {
      'editor.background': '#fcfcfc',
      'editorGutter.background': '#00000018',
      'editor.lineHighlightBackground': '#aaaaaa20',
      'editor.lineHighlightBorder': '#00000000',
      'editorLineNumber.foreground': '#8c98a8',
      'editorOverviewRuler.background': '#606060',
    },
    rules: [],
  });

  monaco.editor.setTheme('kowl');
};

setTimeout(() => {
  autorun(() => {
    const setBreadcrumbs = config.setBreadcrumbs;
    if (!setBreadcrumbs) return;

    const breadcrumbs = uiState.pageBreadcrumbs.map((v) => ({
      title: v.title,
      to: v.linkTo,
    }));

    setBreadcrumbs(breadcrumbs);
  });

  autorun(() => {
    const setSidebarItems = config.setSidebarItems;
    if (!setSidebarItems) return;

    const sidebarItems = embeddedAvailableRoutesObservable.routes.map(
      (r, i) =>
        ({
          title: r.title,
          to: r.path,
          icon: r.icon,
          order: i,
        }) as SidebarItem,
    );

    setSidebarItems(sidebarItems);
  });
}, 50);

export function isEmbedded() {
  return config.jwt != null;
}

export function isServerless() {
  return config.isServerless;
}

const routesIgnoredInEmbedded = ['/overview', '/quotas', '/reassign-partitions', '/admin'];

const routesIgnoredInServerless = [
  '/overview',
  '/schema-registry',
  '/quotas',
  '/reassign-partitions',
  '/admin',
  '/transforms',
];

export const embeddedAvailableRoutesObservable = observable({
  get routes() {
    return APP_ROUTES.filter((x) => x.icon != null) // routes without icon are "nested", so they shouldn't be visible directly
      .filter((x) => !routesIgnoredInEmbedded.includes(x.path)) // things that should not be visible in embedded/cloud mode
      .filter((x) => {
        if (x.visibilityCheck) {
          const state = x.visibilityCheck();
          return state.visible;
        }
        return true;
      })
      .filter((x) => {
        if (isServerless() && routesIgnoredInServerless.includes(x.path)) return false;
        return true;
      });
  },
});

export const setup = memoizeOne((setupArgs: SetConfigArguments) => {
  const config = setConfig(setupArgs);

  // Tell monaco editor where to load dependencies from
  loader.config({
    paths: {
      vs: `${config.assetsPath}/static/js/vendor/monaco/package/min/vs`,
    },
  });

  // Ensure yaml workers are being loaded locally as well
  loader.init().then(async (monaco) => {
    window.MonacoEnvironment = {
      baseUrl: `${config.assetsPath}/static/js/vendor/monaco/package/min`,

      getWorker(moduleId, label) {
        console.debug(`window.MonacoEnvironment.getWorker looking for moduleId ${moduleId} label ${label}`);
        switch (label) {
          case 'editorWorkerService':
            return new Worker(new URL('monaco-editor/esm/vs/editor/editor.worker', import.meta.url));
          case 'yaml':
            // return new yamlWorker();
            return new Worker(new URL('monaco-yaml/yaml.worker', import.meta.url));

          default:
            throw new Error(`Unknown label ${label}`);
        }
      },
    };

    configureMonacoYaml(monaco, monacoYamlOptions);
  });

  // Configure MobX
  configure({
    enforceActions: 'never',
    safeDescriptors: true,
  });

  // Get supported endpoints / kafka cluster version
  // In the business version, that endpoint (like any other api endpoint) is
  // protected, so we need to delay the call until the user is logged in.
  if (!AppFeatures.SINGLE_SIGN_ON) {
    api.refreshSupportedEndpoints();
    api.listLicenses();
  } else {
    when(
      () => Boolean(api.userData),
      () => {
        setTimeout(() => {
          api.refreshSupportedEndpoints();
          api.listLicenses();
        });
      },
    );
  }
});<|MERGE_RESOLUTION|>--- conflicted
+++ resolved
@@ -1,3 +1,13 @@
+/**
+ * Copyright 2022 Redpanda Data, Inc.
+ *
+ * Use of this software is governed by the Business Source License
+ * included in the file https://github.com/redpanda-data/redpanda/blob/dev/licenses/bsl.md
+ *
+ * As of the Change Date specified in that file, in accordance with
+ * the Business Source License, use of this software will be governed
+ * by the Apache License, Version 2.0
+ */
 import {
   Code,
   ConnectError,
@@ -9,30 +19,12 @@
 } from '@connectrpc/connect';
 import { createConnectTransport } from '@connectrpc/connect-web';
 import { type Monaco, loader } from '@monaco-editor/react';
-import memoizeOne from 'memoize-one';
-/**
- * Copyright 2022 Redpanda Data, Inc.
- *
- * Use of this software is governed by the Business Source License
- * included in the file https://github.com/redpanda-data/redpanda/blob/dev/licenses/bsl.md
- *
- * As of the Change Date specified in that file, in accordance with
- * the Business Source License, use of this software will be governed
- * by the Apache License, Version 2.0
- */
 import { autorun, configure, observable, when } from 'mobx';
-<<<<<<< HEAD
-import { api } from './state/backendApi';
-import { uiState } from './state/uiState';
-import { AppFeatures, getBasePath } from './utils/env';
+import * as monaco from 'monaco-editor';
+import { configureMonacoYaml } from 'monaco-yaml';
+import { monacoYamlOptions } from './components/misc/PipelinesYamlEditor';
 import memoizeOne from 'memoize-one';
 import { DEFAULT_API_BASE, DEFAULT_HOST } from './components/constants';
-=======
-import * as monaco from 'monaco-editor';
-import { configureMonacoYaml } from 'monaco-yaml';
-import { DEFAULT_API_BASE } from './components/constants';
-import { monacoYamlOptions } from './components/misc/PipelinesYamlEditor';
->>>>>>> daeac8e6
 import { APP_ROUTES } from './components/routes';
 import { ConsoleService } from './protogen/redpanda/api/console/v1alpha1/console_service_connect';
 import { DebugBundleService } from './protogen/redpanda/api/console/v1alpha1/debug_bundle_connect';
@@ -40,21 +32,12 @@
 import { PipelineService } from './protogen/redpanda/api/console/v1alpha1/pipeline_connect';
 import { SecurityService } from './protogen/redpanda/api/console/v1alpha1/security_connect';
 import { TransformService } from './protogen/redpanda/api/console/v1alpha1/transform_connect';
-<<<<<<< HEAD
 import { AuthenticationService } from './protogen/redpanda/api/console/v1alpha1/authentication_connect';
-import { configureMonacoYaml } from 'monaco-yaml';
-import { monacoYamlOptions } from './components/misc/PipelinesYamlEditor';
-import * as monaco from 'monaco-editor';
-import { loader, Monaco } from '@monaco-editor/react';
-import { LicenseService } from './protogen/redpanda/api/console/v1alpha1/license_connect';
-import { DebugBundleService } from './protogen/redpanda/api/console/v1alpha1/debug_bundle_connect';
-=======
 import { SecretService as RPCNSecretService } from './protogen/redpanda/api/dataplane/v1alpha2/secret_connect';
 import { appGlobal } from './state/appGlobal';
 import { api } from './state/backendApi';
 import { uiState } from './state/uiState';
 import { AppFeatures, getBasePath } from './utils/env';
->>>>>>> daeac8e6
 
 declare const __webpack_public_path__: string;
 
@@ -62,11 +45,8 @@
 
 const getGrpcBasePath = (overrideUrl?: string) => overrideUrl ?? getBasePath();
 
-<<<<<<< HEAD
 const getApiBasePath = (overrideUrl?: string) => overrideUrl ?? DEFAULT_HOST;
 
-=======
->>>>>>> daeac8e6
 const addBearerTokenInterceptor: ConnectRpcInterceptor = (next) => async (req: UnaryRequest | StreamRequest) => {
   if (config.jwt) req.header.append('Authorization', `Bearer ${config.jwt}`);
   return await next(req);
@@ -135,30 +115,14 @@
 }
 
 interface Config {
-<<<<<<< HEAD
-    restBasePath: string;
-    apiBasePath: string;
+  restBasePath: string;
+  apiBasePath: string;
     authenticationClient?: PromiseClient<typeof AuthenticationService>;
     licenseClient?: PromiseClient<typeof LicenseService>;
     consoleClient?: PromiseClient<typeof ConsoleService>;
     debugBundleClient?: PromiseClient<typeof DebugBundleService>;
     securityClient?: PromiseClient<typeof SecurityService>;
     pipelinesClient?: PromiseClient<typeof PipelineService>;
-    transformsClient?: PromiseClient<typeof TransformService>;
-    fetch: WindowOrWorkerGlobalScope['fetch'];
-    assetsPath: string;
-    jwt?: string;
-    clusterId?: string;
-    setSidebarItems: (items: SidebarItem[]) => void;
-    setBreadcrumbs: (items: Breadcrumb[]) => void;
-    isServerless: boolean;
-=======
-  restBasePath: string;
-  licenseClient?: PromiseClient<typeof LicenseService>;
-  consoleClient?: PromiseClient<typeof ConsoleService>;
-  debugBundleClient?: PromiseClient<typeof DebugBundleService>;
-  securityClient?: PromiseClient<typeof SecurityService>;
-  pipelinesClient?: PromiseClient<typeof PipelineService>;
   rpcnSecretsClient?: PromiseClient<typeof RPCNSecretService>;
   transformsClient?: PromiseClient<typeof TransformService>;
   fetch: WindowOrWorkerGlobalScope['fetch'];
@@ -168,16 +132,14 @@
   setSidebarItems: (items: SidebarItem[]) => void;
   setBreadcrumbs: (items: Breadcrumb[]) => void;
   isServerless: boolean;
->>>>>>> daeac8e6
 }
 
 // Config object is an mobx observable, always make sure you call it from
 // inside a componenet, don't be tempted to used it as singleton you might find
 // unexpected behaviour
 export const config: Config = observable({
-<<<<<<< HEAD
-    restBasePath: getRestBasePath(),
-    apiBasePath: getApiBasePath(),
+  restBasePath: getRestBasePath(),
+  apiBasePath: getApiBasePath(),
     fetch: window.fetch,
     assetsPath: getBasePath(),
     clusterId: 'default',
@@ -187,19 +149,21 @@
 });
 
 const setConfig = ({ fetch, urlOverride, jwt, isServerless, ...args }: SetConfigArguments) => {
-    const assetsUrl = urlOverride?.assets === 'WEBPACK' ? String(__webpack_public_path__).removeSuffix('/') : urlOverride?.assets;
-
-    // instantiate the client once, if we need to add more clients you can add them in here, ideally only one transport is necessary
-    const transport = createConnectTransport({
-        baseUrl: getGrpcBasePath(urlOverride?.grpc),
-        interceptors: [addBearerTokenInterceptor]
-    });
+  const assetsUrl =
+    urlOverride?.assets === 'WEBPACK' ? String(__webpack_public_path__).removeSuffix('/') : urlOverride?.assets;
+
+  // instantiate the client once, if we need to add more clients you can add them in here, ideally only one transport is necessary
+  const transport = createConnectTransport({
+    baseUrl: getGrpcBasePath(urlOverride?.grpc),
+    interceptors: [addBearerTokenInterceptor, checkExpiredLicenseInterceptor],
+  });
 
     const licenseGrpcClient = createPromiseClient(LicenseService, transport);
     const consoleGrpcClient = createPromiseClient(ConsoleService, transport);
     const debugBundleGrpcClient = createPromiseClient(DebugBundleService, transport);
     const securityGrpcClient = createPromiseClient(SecurityService, transport);
     const pipelinesGrpcClient = createPromiseClient(PipelineService, transport);
+    const secretGrpcClient = createPromiseClient(RPCNSecretService, transport);
     const authenticationGrpcClient = createPromiseClient(AuthenticationService, transport);
     const transformClient = createPromiseClient(TransformService, transport);
     Object.assign(config, {
@@ -216,53 +180,10 @@
         securityClient: securityGrpcClient,
         pipelinesClient: pipelinesGrpcClient,
         transformsClient: transformClient,
+        rpcnSecretsClient: secretGrpcClient,
         ...args,
     });
     return config;
-=======
-  restBasePath: getRestBasePath(),
-  fetch: window.fetch,
-  assetsPath: getBasePath(),
-  clusterId: 'default',
-  setSidebarItems: () => {},
-  setBreadcrumbs: () => {},
-  isServerless: false,
-});
-
-const setConfig = ({ fetch, urlOverride, jwt, isServerless, ...args }: SetConfigArguments) => {
-  const assetsUrl =
-    urlOverride?.assets === 'WEBPACK' ? String(__webpack_public_path__).removeSuffix('/') : urlOverride?.assets;
-
-  // instantiate the client once, if we need to add more clients you can add them in here, ideally only one transport is necessary
-  const transport = createConnectTransport({
-    baseUrl: getGrpcBasePath(urlOverride?.grpc),
-    interceptors: [addBearerTokenInterceptor, checkExpiredLicenseInterceptor],
-  });
-
-  const licenseGrpcClient = createPromiseClient(LicenseService, transport);
-  const consoleGrpcClient = createPromiseClient(ConsoleService, transport);
-  const debugBundleGrpcClient = createPromiseClient(DebugBundleService, transport);
-  const securityGrpcClient = createPromiseClient(SecurityService, transport);
-  const pipelinesGrpcClient = createPromiseClient(PipelineService, transport);
-  const secretGrpcClient = createPromiseClient(RPCNSecretService, transport);
-  const transformClient = createPromiseClient(TransformService, transport);
-  Object.assign(config, {
-    jwt,
-    isServerless,
-    restBasePath: getRestBasePath(urlOverride?.rest),
-    fetch: fetch ?? window.fetch.bind(window),
-    assetsPath: assetsUrl ?? getBasePath(),
-    licenseClient: licenseGrpcClient,
-    consoleClient: consoleGrpcClient,
-    debugBundleClient: debugBundleGrpcClient,
-    securityClient: securityGrpcClient,
-    pipelinesClient: pipelinesGrpcClient,
-    transformsClient: transformClient,
-    rpcnSecretsClient: secretGrpcClient,
-    ...args,
-  });
-  return config;
->>>>>>> daeac8e6
 };
 
 export const setMonacoTheme = (_editor: monaco.editor.IStandaloneCodeEditor, monaco: Monaco) => {
