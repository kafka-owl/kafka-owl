body {
    margin: 0;
    font-family: -apple-system, BlinkMacSystemFont, "Segoe UI", "Roboto", "Oxygen", "Ubuntu", "Cantarell", "Fira Sans", "Droid Sans", "Helvetica Neue", sans-serif;
    -webkit-font-smoothing: antialiased;
    -moz-osx-font-smoothing: grayscale;
    list-style-type: none;
    background: #f0f2f5;
}

code {
    font-family: source-code-pro, Menlo, Monaco, Consolas, "Courier New", monospace;
}

.scroll-on-hover-y {
    overflow-y: hidden;
    overflow-x: hidden;
}

.scroll-on-hover-y:hover {
    overflow-y: auto;
}

.cell {
    position: absolute;
    top: 0;
    right: 0;
    bottom: 0;
    left: 0;
    box-sizing: border-box;
    display: block;
    width: 100%;
}

.cell-overflow {
    box-sizing: border-box;
    overflow: hidden;
    text-overflow: ellipsis;
    white-space: nowrap;
}

.cellDiv {
    display: inline-block;
    /* padding-right: 2em; */
    width: 0;
    min-width: 100%;
    overflow: hidden;
    text-overflow: ellipsis;
    white-space: nowrap;
    vertical-align: text-bottom;
}

/*
	Fixes for react-json-view
*/
/* remove the unneccesary fold-button at the root */
/* .react-json-view>div>div>div>span:first-of-type {
	display: none;
}

.react-json-view>div>div>div>span:last-of-type {
	display: none;
} */
/* - Last two selectors fix the faulty indenting when there's a fold-button */
.icon-container {
    position: absolute;
    width: auto;
    transform: translateX(-85%);
}

span>.icon-container~span {
    display: inline !important;
}

/* - fix root indenting */
/* .react-json-view>div>div>div>div>div>div {
	padding-left: 1em !important;
	border-left: 0 !important;
} */
.react-json-view {
    padding-left: 1em;
}

.hoverButton {
    border-color: transparent;
    box-shadow: none;
}

.hoverButton:hover .ant-avatar {
    border-radius: 4px;
    border-top-left-radius: 0px;
    border-bottom-left-radius: 0px;
}

.showOnHover {
    opacity: 0.2;
}

.showOnHover:hover {
    opacity: 1;
}

.spinner {
    width: 100%;
    height: 100%;
    border-radius: 100%;
    display: inline-block;
    /* margin    : auto;
	position        : absolute;
	left            : 0;
	right           : 0;
	top             : 0;
	bottom          : 0;
	margin          : auto; */
}

.spinner {
    border: 2px solid transparent;
    border-bottom-color: hsl(205, 100%, 50%);
    border-top-color: hsl(205, 100%, 50%);
    animation:
        rotateIn 1.2s cubic-bezier(0.25, 0.80, 0.9, 0.9) 0s 1,
        rotate 0.7s linear 1.2s infinite,
        spinnerFadeIn 0.5s ease 0s 1;
}

@keyframes rotateIn {
    from {
        transform: rotate(0deg);
    }

    to {
        transform: rotate(1800deg);
    }
}

@keyframes rotate {
    from {
        transform: rotate(0deg);
    }

    to {
        transform: rotate(360deg);
    }
}

@keyframes spinnerFadeIn {
    from {
        opacity: 0;
        scale: 120%;
    }

    to {
        opacity: 1;
        scale: 100%;
    }
}

.pulsating {
    animation: pulse 0.5s linear 0s infinite;
}

@keyframes pulse {
    from {
        opacity: 1.0;
    }

    50% {
        opacity: 0.5;
    }

    to {
        transform: 1.0;
    }
}

.fadeIn {
    animation: fadeIn 0.4s ease-out;
}

@keyframes fadeIn {
    from {
        opacity: 0;
    }

    to {
        opacity: 1;
    }
}

.menu-divider-group-title {
    color: transparent;
    height: 1px;
    background: #fff2;
    /* margin    : 1em; */
    text-overflow: clip;
    /* font-size : 0; */
    transition: all 0.3s ease-out 0s;
}

.menu-divider {
    color: transparent;
    height: 1px;
    background: #fff2;
    text-overflow: clip;
    transition: all 0.3s ease-out 0s;
    margin: 1em 1em;
}

.cursor-pointer {
    cursor: pointer;
}

.hoverLink:hover {
    cursor: pointer;
    color: hsl(205, 100%, 50%);
}

.pureDisplayRow {
    color: inherit;
}

/* */
/* Table size={'middle} */
/* */
.ant-table-middle {
    /* Header height */
    --headerVertical: 10px;
    /* Row height */
    --padRowHeight: 8px;
    /* Cell horizontal */
    --padCells: 12px;
    /* Outside left/right */
    --padOutside: 16px;
}

.ant-table.ant-table-middle .ant-table-thead>tr>th {
    /* Header: middle (normal + sorter)*/
    padding: var(--headerVertical) var(--padCells);
}

.ant-table.ant-table-middle .ant-table-thead>tr>th:first-child {
    /* Header: first (normal + sorter)*/
    padding-left: var(--padOutside);
}

.ant-table.ant-table-middle .ant-table-thead>tr>th:last-child {
    /* Header: last (normal + sorter)*/
    padding-right: var(--padOutside);
}

.ant-table.ant-table-middle .ant-table-thead .ant-table-column-sorters {
    padding: 0;
}

.ant-table.ant-table-middle .ant-table-thead th.ant-table-column-has-sorters {
    padding: var(--headerVertical) var(--padCells);
}

.ant-table.ant-table-middle .ant-table-tbody>tr>td {
    /* Cell: middle */
    padding: var(--padRowHeight) var(--padCells);
}

.ant-table.ant-table-middle .ant-table-tbody>tr>td:first-child {
    /* Cell: first */
    padding-left: var(--padOutside);
}

.ant-table.ant-table-middle .ant-table-tbody>tr>td:last-child {
    /* Cell: last */
    padding-right: var(--padOutside);
}

.ant-table-tbody>tr:hover>td {
    transition-duration: 0s, 0s !important;
}

.ant-table-tbody>tr>td {
    transition-duration: 0s, 0s !important;
}

/* */
/* */
/* Don't clip animated page headers */
.ant-page-header-heading {
    overflow: visible;
}

.ant-table-tbody>tr:hover:not(.ant-table-row-selected),
.pureDisplayRow>td {
    background-color: initial !important;
}

.ant-pagination-total-text {
    font-size: 13px;
    opacity: 80%;
}

.ant-pagination-item {
    border-color: transparent;
    background-color: transparent;
}

.ant-table-pagination.ant-pagination {
    margin-bottom: 4px;
}

/* .ant-pagination-item a {
    color: hsl(205, 100%, 55%)
}
*/
.ant-pagination-item-active a {
    font-weight: bold;
    cursor: default;
}

.fadeIn3d {
    opacity: 1;
    transform: translateY(0) perspective(10em) rotateX(0) scale(1, 1);
    transition: all 0.15s ease-out;
}

.fadeOut3d {
    opacity: 0;
    transform: translateY(.1em) perspective(6em) rotateX(30deg) scale(0.85, 0.85);
    transition: all 0.1s ease-out;
}

.query-form {
    margin-bottom: 1em;
}

.error-list {
    padding: 2em;
    margin: 1em 0;
    background: hsla(205, 15%, 90%, 1);
    border-radius: 6px;
}

.codeBox {
    margin: 0;
    padding: 0.2em 0.4em 0.1em;
    font-size: 85%;
    background: rgb(241, 241, 241);
    border: 1px solid rgba(0, 0, 0, 0.06);
    border-radius: 3px;
    font-family: monospace;
}

.version {
    padding-bottom: .5em;
    display: flex;
    flex-direction: column;
    text-align: center;
    font-family: "Open Sans";
    font-size: 11px;
    font-weight: 600;
    line-height: normal;
    opacity: 0.2;
}

.version,
.version span[role=img] {
    color: hsla(205, 60%, 75%, 1);
    transition: all 0.2s ease-out;
}

.version:hover,
.version:hover span[role=img] {
    color: hsla(205, 85%, 66%, 1);
    opacity: 0.9;
}

.version .repo {
    padding: 4px;
}

.versionGitData {
    font-family: monospace;
}

.versionDate {
    opacity: 0;
    font-size: 0px;
    transition: all 0.4s ease-out 0.2s;
}

.version:hover .versionDate {
    opacity: 1;
    font-size: inherit;
}

.versionTitle {}

.hoverBorder {
    border-color: transparent;
}

.hoverBorder:hover {
    border-color: unset;
}

.ant-result {
    padding: 1em 2em;
}

.ant-table {
    white-space: nowrap;
}

.whiteSpaceDefault {
    white-space: normal;
}

.consumerGroupCompleteID {
    white-space: normal;
    word-break: break-all;
}

.consumerGroupName {
    white-space: nowrap;
}

.consumerGroupSuffix {
    opacity: 0.4;
    white-space: nowrap;
    font-size: 66%;
}

.groupLagDisplayLine {
    font-size: 85%;
    margin-bottom: .2em;
}

.groupLagDisplayLine:not(:last-child) {
    padding-bottom: 0.2em;
    border-bottom: 1px solid #eee;
}

.login {
    display: flex;
    place-content: center;
    place-items: center;
    height: 100vh;
    background: rgb(233, 233, 233);
    font-family: 'Quicksand', sans-serif;
}

.loginContainer {
    width: 970px;
    height: 600px;
    background: #fafafa;
    overflow: overlay;
    box-shadow: 8px 8px 16px 1px rgba(0, 0, 0, 0.15);
    border-radius: 4px;
    display: flex;
    font-size: 22px;
    line-height: 23px;
    /* or 107% */
    display: flex;
    align-items: center;
    color: #498FC2;
}

.loginContainerRight {
    height: 100%;
    display: flex;
    flex-direction: column;
    font-size: 11px;
    color: #fafafa;
    text-align: center;
    font-weight: 500;
    padding: 2rem 0;
}

.loginLeft {
    height: 100%;
    display: flex;
    flex-direction: column;
    justify-content: center;
    padding-left: 4rem;
}

.loginRight {
    position: relative;
    height: 100%;
    background: linear-gradient(338.72deg, #0a64a7 0%, #08273e 94.27%) no-repeat;
    opacity: 0.8;
    flex-grow: 1;
    /* background      : url('assets/pattern.png') repeat-x;
    background-position: bottom; */
    /* background      : linear-gradient(rgba(255, 255, 255, 0.5), rgba(255, 255, 255, 0.5)), url('assets/pattern.png') repeat; */
}

.loginRight::after {
    content: "";
    background: url('assets/pattern3.png') repeat-x 330px bottom;
    background-position-y: 115%;
    mix-blend-mode: hard-light;
    opacity: 35%;
    zoom: 80%;
    position: absolute;
    top: 0;
    left: 0;
    bottom: 0;
    right: 0;
    z-index: -1;
}

.loginLogo {
    color: #f5f5f5;
    font-size: 2rem;
    font-weight: 600;
    display: flex;
    place-items: center;
}

.loginButtonList {
    display: flex;
    place-content: center;
    place-items: center;
    margin-top: 1rem;
}

.loginSeperator {
    margin: 0rem 2rem;
    width: 1px;
    min-height: 100px;
    background: rgba(255, 255, 255, 0.287);
}

.loginButton2 {
    cursor: pointer;
    width: 130px;
    height: 85px;
    font-size: 1.5em;
    font-weight: bold;
    color: rgba(23, 23, 23);
    background: #3a618899;
    border-radius: 2px;
    display: flex;
    place-content: center;
    place-items: center;
    flex-direction: column;
}

.loginButton2 i {
    font-size: 28px;
    transition: all 0.3s cubic-bezier(0.18, 0.89, 0.32, 1.28);
}

.loginButton2:hover {
    color: #fff;
    background: hsla(5, 100%, 64%, 1);
    transition: all 0.3s cubic-bezier(0.18, 0.89, 0.32, 1.28);
}

.loginButton2:hover i {
    font-size: 45px;
    color: #fff;
    transition: all 0.3s cubic-bezier(0.18, 0.89, 0.32, 1.28);
}

.ant-menu.ant-menu-dark .ant-menu-item-selected,
.ant-menu-submenu-popup.ant-menu-dark .ant-menu-item-selected {
    background-color: hsla(209, 72%, 59%, 0.68);
}

.ant-checkbox-checked .ant-checkbox-inner {
    background-color: hsla(209, 75%, 66%, 1);
    border-color: hsla(209, 50%, 55%, 1);
}

.ant-btn-primary {
    background-color: hsla(209, 66%, 55%, 1);
    border-color: transparent;
}

.ant-tabs-nav .ant-tabs-tab-active {
    color: hsla(206, 80%, 55%, 1);
    background: #00b9ff17;
}

.ant-tabs-nav-list {
    width: 100%;
}

.ant-tabs-tab {
    place-content: center;
}

.ant-tabs-ink-bar {
    background-color: hsla(209, 75%, 60%, 1);
}

button.ant-btn-circle>i.anticon:only-child {
    transform: translateY(-2px)
}

tr.tombstone {
    /* background: rgba(200, 200, 200, 0.09); */
    color: rgba(0, 0, 0, 0.25);
}

tr.tombstone .ant-table-row-expand-icon {
    display: none;
}

.kowlCard {
    margin: 0;
    margin-bottom: .75rem;
    padding: 1rem 1.5rem;
    background: #fff;
    border-radius: 2px;
    box-shadow: 0px 0px 1px 1px rgba(0, 0, 0, 0.02);
}

.avatarMenu {
    min-width: 150px;
}

.ant-tabs-nav {
    width: 100%;
}

.ant-tabs-nav>div {
    display: flex;
}

.ant-tabs-nav .ant-tabs-tab {
    flex: 1;
    text-align: center;
}

.overflowYOverlay {
    overflow-y: overlay;
}

/* tr td:nth-child(1) {
    padding-left: 30px !important;
}

tr td:nth-last-child(1) {
    padding-right: 30px !important;
} */
.ant-statistic {
    margin-right: 2rem;
}

.noSelect {
    user-select: none;
}

.iconButton {
    transition-duration: 0ms;
    transition-delay: 0ms;
}

.disableAnimation {
    animation-duration: 0s !important;
}

tr button.ant-btn-link {
    opacity: 0;
}

tr:hover button.ant-btn-link {
    opacity: 1;
}

tr button.ant-dropdown-open {
    opacity: 1;
}

.ant-table-middle>.ant-table-content>.ant-table-body>table>.ant-table-tbody>tr>td.msgTableActionColumn {
    padding-left: 0;
}

.ant-table.ant-table-middle .ant-table-tbody>tr>td.msgTableActionColumn {
    padding: 0;
}

tr>td.msgTableActionColumn {
    text-align: right;
}

/* Change color of the "filter" button (which changes what columns are displayed)  */
th.msgTableActionColumn .anticon svg {
    min-width: 15px;
}

th.msgTableActionColumn .ant-table-filter-trigger-container {
    /* not sure at all if any of those two lines are a good idea */
    /* background: rgba(0, 0, 0, 0.04); */
    border-left: 1px solid rgba(184, 184, 184, 0.4);
}

.fill {
    width: 100%;
    height: 100%;
}

.roleTitle {
    margin-bottom: 1em;
    /* padding: 0 8px; */
    cursor: default;
    font-size: .7rem;
    font-weight: 600;
    /* todo: use open sans for all "small text" like labels and small headings */
    font-family: "Open Sans";
    color: rgb(139, 139, 139);
    /* border-bottom: solid 1px rgba(0, 0, 0, 0.1); */
}

.ant-table.ant-table-middle .ant-table-thead>tr>th.ant-table-cell.ant-table-row-expand-icon-cell {
    padding: 0px;
}

.ant-table.ant-table-middle .ant-table-tbody>tr>td.ant-table-cell.ant-table-row-expand-icon-cell {
    padding: 0px;
}

.ant-table-expand-icon-col {
    width: 1px;
}

button.ant-table-row-expand-icon {
    margin-left: 12px;
}

/* Fix: make it possible to configure column width */
td .ant-table-cell {
    word-wrap: break-word;
    word-break: break-all;
    white-space: normal;
}

tr.consumerGroupNoMemberAssigned {
    color: rgba(0, 0, 0, 0.25);
}

.labelText {
    margin-bottom: 3px;
    margin-left: 1px;
    line-height: 1.5;
    color: rgba(0, 0, 0, 0.45);
    font-size: 0.7em;
    font-weight: 600;
    text-transform: uppercase;
    /* background: linear-gradient(90deg, rgba(0, 0, 0, 20%) 5%, rgba(0, 0, 0, 0) 100%) bottom no-repeat;
    background-size: 100% 1px; */
}

.ant-space-horizontal {
    flex-wrap: wrap;
}

.ant-tabs .ant-tabs-top-content>.ant-tabs-tabpane,
.ant-tabs .ant-tabs-bottom-content>.ant-tabs-tabpane {
    transition-duration: 0.15s;
    transition-timing-function: ease-out
}

@media only screen and (max-width: 1100px) {
    .ant-statistic-title {
        font-size: 12;
    }
}

@media only screen and (max-width: 1100px) {
    .ant-statistic-content {
        font-size: 18px;
        line-height: 1.3;
    }
}

.ant-modal {
    max-height: 80%;
}

.ant-table-column-has-sorters .ant-table-column-sorter {
    color: hsla(0, 0%, 50%, 0.3);
}

.ant-table-column-has-sorters:hover .ant-table-column-sorter {
    color: hsla(0, 0%, 50%, 0.85);
}

.messagesSpecialIconButton {
    padding: 0px 15px;
}

.ant-input-group-compact .messagesSpecialIconButton:not(:first-child) {
    border-left: 1px solid hsla(205, 100%, 90%, 0.5);
}

svg {
    display: inline-block;
    height: 100%;
    margin: auto;
}

.ant-popover-content {
    /* popover is too hard to see on white background */
    box-shadow: 0px 0px 4px 1px rgba(0, 0, 0, 0.07);
}

.ant-progress-status-active .ant-progress-bg::before {
    /* faster, quadratic ease-out */
    animation: ant-progress-active 0.6s cubic-bezier(0.25, 0.46, 0.45, 0.94) infinite;
}

.ant-progress-success-bg,
.ant-progress-bg {
    transition-duration: 0s;
}

.filterTag {
    padding-left: 0;
    cursor: pointer;
}

.ant-tag.filterTag>.anticon+span {
    margin-left: 0;
}

.filterTag span {
    vertical-align: middle;
    height: 100%
}

.filterTag .settingIconFilter,
.filterTag .filterName {
    border-right: 1px solid rgba(184, 184, 184, 0.4);
    padding: 0 8px;
    transition: 0.5 ease;
}

.filterTag .settingIconFilter:hover {
    border-right: 1px solid rgba(184, 184, 184, 0.8);
    background: rgba(206, 206, 206, 0.2);
}

@keyframes ant-progress-active {

    /* improve visibility of animation */
    0% {
        width: 0%;
        opacity: 0;
    }

    10% {
        opacity: 0.6;
    }

    100% {
        width: 100%;
        opacity: 0.2;
    }
}

.ant-message-notice-content {
    /* vertical padding is way too large */
    padding: 4px 16px;
    padding-top: 5px;
    /* shadow is too strong */
    box-shadow: 0 1px 5px 0px rgba(0, 0, 0, 0.12), 0 3px 8px 2px rgba(0, 0, 0, 0.04);
    /* */
    border-radius: 3px;
}

.ant-tooltip {
    font-size: 12px;
    max-width: 400px;
}

.ant-tooltip-inner {
    min-height: 20px;
    padding: .5em .75em;
    color: rgba(255, 255, 255, 85%);
    border-radius: 4px;
    background-color: hsla(210, 14%, 20%, 0.9);
    text-align: center;
    font-size: 11px;
    font-family: Verdana, "Segoe UI", Helvetica, sans-serif;
    line-height: 1.5;
}

.ant-tooltip-arrow::before {
    background-color: hsla(210, 14%, 20%, 0.9);
    width: 8px;
    height: 8px;
}

.quickTable {
    text-align: initial;
}

/* Helper classes */
.displayNone {
    display: none;
}

.marginTop1em {
    margin-top: 1em;
}

.marginTop05em {
    margin-top: .5em;
}

.h3 {
    font-weight: 500;
    padding-right: .5em;
    color: rgba(0, 0, 0, 0.85);
    font-size: 1.17em;
}

.inlineFlex {
    display: inline-flex;
}

.marginRight05em {
    margin-right: .5em;
}

.marginRight1em {
    margin-right: 1em;
}

.code-editor-textarea {
    outline: none;
}

.verticalCenter {
    vertical-align: middle;
}

.verticalCenter:before {
    content: '';
    display: inline-block;
    vertical-align: middle;
    height: 100%;
}

.messageSearchFilterBar .ant-tag {
    padding: 0px 10px;
    border-radius: 50px;
}

.resourceLabel {
    font-weight: 600;
    font-size: 100%;
    color: hsl(0, 0%, 30%);
    font-family: "Open Sans";
    cursor: default;
}

.resourceName {
    text-transform: capitalize;
    font-weight: bold;
    font-size: 90%;
    padding-bottom: 2px;
    display: inline-block;
    padding: 0px 3px;
}

.resourceLabelSub {
    color: #606060;
}

.permissionsList {
    display: flex;
    flex-wrap: wrap;
    width: 100%;
}

/* Permission "Actions" */
.permissionsList span {
    margin-right: 3px;
    margin-top: 2px;
    padding: 1px 8px;
    font-size: 85%;
    text-transform: capitalize;
    border-radius: 20px;
    background: rgba(124, 211, 255, 0.35);
    color: hsl(208, 32%, 55%);
    border-width: 0;
}

.joinerOr {
    font-size: 80%;
    font-weight: bolder;
    padding-bottom: 4px;
    margin: 0 3px;
    padding: 0 1px;
    font-family: sans-serif;
    text-transform: lowercase;
    background: transparent;
}

.permissionRegex span.codeBox {
    padding: 2px 4px;
    font-size: 12px;
    color: hsl(0, 0%, 40%);
    background: rgb(219, 219, 219);
    border-width: 0px;
}

.ant-collapse>.ant-collapse-item>.ant-collapse-header {
    padding: 6px;
    padding-left: 40px;
}

.roleBindingId {
    font-size: 70%;
    font-weight: 600;
    color: #aaa;
    display: flex;
}

.expander {
    background: none;
}

.expander .ant-collapse-item {
    border: 0;
}

.ant-collapse-header {
    user-select: none;
}

.subjectListExpander {
    font-size: 85%;
    padding: 0;
}

.subjectListExpander.ant-collapse>.ant-collapse-item>.ant-collapse-header {
    padding: 0 0 0 24px;
    border-radius: 3px;
    /* border: 1px transparent solid; */
    color: #777;
}

.subjectListExpander.ant-collapse>.ant-collapse-item>.ant-collapse-header:hover {
    /* border-color: hsla(205, 100%, 50%, 0.15); */
    transition-duration: 0ms;
    background-color: hsla(0, 0%, 0%, 0.08);
}

.subjectListExpander.ant-collapse>.ant-collapse-item>.ant-collapse-header span[role=img] {
    left: 8px;
    font-size: 10px;
<<<<<<< HEAD
}

.tableRowHighlightSpecial {
    background-color: rgba(255, 187, 0, 0.185);
}

/* .tableRowHighlightSpecial td:first-child::before {
    content: ' ';
    position: absolute;
    top: 0px;
    bottom: 0px;
    left: -30px;
    width: 30px;
    background: red;
} */
=======
}
>>>>>>> 4968a617
<|MERGE_RESOLUTION|>--- conflicted
+++ resolved
@@ -1052,7 +1052,6 @@
 .subjectListExpander.ant-collapse>.ant-collapse-item>.ant-collapse-header span[role=img] {
     left: 8px;
     font-size: 10px;
-<<<<<<< HEAD
 }
 
 .tableRowHighlightSpecial {
@@ -1067,7 +1066,4 @@
     left: -30px;
     width: 30px;
     background: red;
-} */
-=======
-}
->>>>>>> 4968a617
+} */