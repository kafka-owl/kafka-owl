body {
    margin: 0;
    font-family: -apple-system, BlinkMacSystemFont, "Segoe UI", "Roboto", "Oxygen", "Ubuntu", "Cantarell", "Fira Sans", "Droid Sans", "Helvetica Neue", sans-serif;
    -webkit-font-smoothing: antialiased;
    -moz-osx-font-smoothing: grayscale;
    list-style-type: none;
    background: #f0f2f5;
}

code {
    font-family: source-code-pro, Menlo, Monaco, Consolas, "Courier New", monospace;
}

.scroll-on-hover-y {
    overflow-y: hidden;
    overflow-x: hidden;
}

.scroll-on-hover-y:hover {
    overflow-y: auto;
}

.cell {
    position: absolute;
    top: 0;
    right: 0;
    bottom: 0;
    left: 0;
    box-sizing: border-box;
    display: block;
    width: 100%;
}

.cell-overflow {
    box-sizing: border-box;
    overflow: hidden;
    text-overflow: ellipsis;
    white-space: nowrap;
}

.cellDiv {
    display: inline-block;
    /* padding-right: 2em; */
    width: 0;
    min-width: 100%;
    overflow: hidden;
    text-overflow: ellipsis;
    white-space: nowrap;
    vertical-align: text-bottom;
}

/*
	Fixes for react-json-view
*/
/* remove the unneccesary fold-button at the root */
/* .react-json-view>div>div>div>span:first-of-type {
	display: none;
}

.react-json-view>div>div>div>span:last-of-type {
	display: none;
} */
/* - Last two selectors fix the faulty indenting when there's a fold-button */
.icon-container {
    position: absolute;
    width: auto;
    transform: translateX(-80%) translateY(-1px);

    .expanded-icon {
        display: inline-block;
        transform: translateX(-2px);
    }
}

span>.icon-container~span {
    display: inline !important;
}

.node-ellipsis {
    line-height: 0px !important;
}

.object-meta-data {
    user-select: none;
}

/* - fix root indenting */
/* .react-json-view>div>div>div>div>div>div {
	padding-left: 1em !important;
	border-left: 0 !important;
} */
.react-json-view {
    padding-left: 1em;
}

.hoverButton {
    border-color: transparent;
    box-shadow: none;
}

.hoverButton:hover .ant-avatar {
    border-radius: 4px;
    border-top-left-radius: 0px;
    border-bottom-left-radius: 0px;
}

.showOnHover {
    opacity: 0.2;
}

.showOnHover:hover {
    opacity: 1;
}

.spinner {
    width: 100%;
    height: 100%;
    border-radius: 100%;
    display: inline-block;
    /* margin    : auto;
	position        : absolute;
	left            : 0;
	right           : 0;
	top             : 0;
	bottom          : 0;
	margin          : auto; */
}

.spinner {
    border: 2px solid transparent;
    border-bottom-color: hsl(205, 100%, 50%);
    border-top-color: hsl(205, 100%, 50%);
    animation:
        rotateIn 1.2s cubic-bezier(0.25, 0.80, 0.9, 0.9) 0s 1,
        rotate 0.7s linear 1.2s infinite,
        spinnerFadeIn 0.5s ease 0s 1;
}

@keyframes rotateIn {
    from {
        transform: rotate(0deg);
    }

    to {
        transform: rotate(1800deg);
    }
}

@keyframes rotate {
    from {
        transform: rotate(0deg);
    }

    to {
        transform: rotate(360deg);
    }
}

@keyframes spinnerFadeIn {
    from {
        opacity: 0;
        scale: 120%;
    }

    to {
        opacity: 1;
        scale: 100%;
    }
}

.pulsating {
    animation: pulse 0.5s linear 0s infinite;
}

@keyframes pulse {
    from {
        opacity: 1.0;
    }

    50% {
        opacity: 0.5;
    }

    to {
        transform: 1.0;
    }
}

.fadeIn {
    animation: fadeIn 0.4s ease-out;
}

@keyframes fadeIn {
    from {
        opacity: 0;
    }

    to {
        opacity: 1;
    }
}

.menu-divider-group-title {
    color: transparent;
    height: 1px;
    background: #fff2;
    /* margin    : 1em; */
    text-overflow: clip;
    /* font-size : 0; */
    transition: all 0.3s ease-out 0s;
}

.menu-divider {
    color: transparent;
    height: 1px;
    background: #fff2;
    text-overflow: clip;
    transition: all 0.3s ease-out 0s;
    margin: 1em 1em;
}

.cursor-pointer {
    cursor: pointer;
}

.hoverLink:hover {
    cursor: pointer;
    color: hsl(205, 100%, 50%);
}

.pureDisplayRow {
    color: inherit;
}

/* */
/* Table size={'middle} */
/* */
.ant-table-middle {
    /* Header height */
    --headerVertical: 10px;
    /* Row height */
    --padRowHeight: 8px;
    /* Cell horizontal */
    --padCells: 12px;
    /* Outside left/right */
    --padOutside: 16px;
}

.ant-table.ant-table-middle .ant-table-thead>tr>th {
    /* Header: middle (normal + sorter)*/
    padding: var(--headerVertical) var(--padCells);
}

.ant-table.ant-table-middle .ant-table-thead>tr>th:first-child:not(.ant-table-row-expand-icon-cell) {
    /* Header: first (normal + sorter)*/
    padding-left: var(--padOutside);
}

.ant-table.ant-table-middle .ant-table-thead>tr>th:last-child {
    /* Header: last (normal + sorter)*/
    padding-right: var(--padOutside);
}

.ant-table.ant-table-middle .ant-table-thead .ant-table-column-sorters {
    padding: 0;
}

.ant-table.ant-table-middle .ant-table-thead th.ant-table-column-has-sorters {
    padding: var(--headerVertical) var(--padCells);
}

.ant-table.ant-table-middle .ant-table-tbody>tr>td {
    /* Cell: middle */
    padding: var(--padRowHeight) var(--padCells);
}

.ant-table.ant-table-middle .ant-table-tbody>tr>td:first-child:not(.ant-table-row-expand-icon-cell) {
    /* Cell: first */
    padding-left: var(--padOutside);
}

.ant-table.ant-table-middle .ant-table-tbody>tr>td:last-child {
    /* Cell: last */
    padding-right: var(--padOutside);
}

.ant-table-tbody>tr:hover>td {
    transition-duration: 0s, 0s !important;
}

.ant-table-tbody>tr>td {
    transition-duration: 0s, 0s !important;
}

/* never break table headers */
.ant-table-thead>tr>th {
    white-space: nowrap;
}

/* */
/* */
/* Don't clip animated page headers */
.ant-page-header-heading {
    overflow: visible;
}

.ant-table-tbody>tr:hover:not(.ant-table-row-selected),
.pureDisplayRow>td {
    background-color: initial !important;
}

.ant-pagination-total-text {
    font-size: 13px;
    opacity: 80%;
}

.ant-pagination-item {
    border-color: transparent;
    background-color: transparent;
}

.ant-table-pagination.ant-pagination {
    margin-bottom: 4px;
}

/* .ant-pagination-item a {
    color: hsl(205, 100%, 55%)
}
*/
.ant-pagination-item-active a {
    font-weight: bold;
    cursor: default;
}

.fadeIn3d {
    opacity: 1;
    transform: translateY(0) perspective(10em) rotateX(0) scale(1, 1);
    transition: all 0.15s ease-out;
}

.fadeOut3d {
    opacity: 0;
    transform: translateY(.1em) perspective(6em) rotateX(30deg) scale(0.85, 0.85);
    transition: all 0.1s ease-out;
}

.query-form {
    margin-bottom: 1em;
}

.error-list {
    display: flex;
    flex-direction: column;
    gap: 0.7em;

    padding: 2em;
    margin: 1em 0;
    background: hsla(205, 15%, 90%, 1);
    border-radius: 6px;
}

.codeBox {
    display: inline-block;
    margin: 0;
    padding: 0em 0.4em 0em;
    white-space: pre-wrap;
    font-size: 85%;
    font-family: monospace;

    background: rgb(241, 241, 241);
    border: 1px solid rgba(0, 0, 0, 0.06);
    border-radius: 3px;
}

.w100 {
    width: 100%;
}

.version {
    padding-bottom: .5em;
    display: flex;
    flex-direction: column;
    text-align: center;
    font-family: "Open Sans";
    font-size: 11px;
    font-weight: 600;
    line-height: normal;
    opacity: 0.2;
}

.version,
.version span[role=img] {
    color: hsla(205, 60%, 75%, 1);
    transition: all 0.2s ease-out;
}

.version:hover,
.version:hover span[role=img] {
    color: hsla(205, 85%, 66%, 1);
    opacity: 0.9;
}

.version .repo {
    padding: 4px;
}

.versionGitData {
    font-family: monospace;
}

.versionDate {
    opacity: 0;
    font-size: 0px;
    transition: all 0.4s ease-out 0.2s;
}

.version:hover .versionDate {
    opacity: 1;
    font-size: inherit;
}

.versionTitle {}

.hoverBorder {
    border-color: transparent;
}

.hoverBorder:hover {
    border-color: unset;
}

.ant-result {
    padding: 1em 2em;
}

.ant-table {
    white-space: nowrap;
}

.whiteSpaceDefault {
    white-space: normal;
}

.nowrap {
    white-space: nowrap;
}

.consumerGroupCompleteID {
    white-space: normal;
    word-break: break-all;
}

.consumerGroupName {
    white-space: nowrap;
}

.consumerGroupSuffix {
    opacity: 0.4;
    white-space: nowrap;
    font-size: 66%;
}

.groupLagDisplayLine {
    font-size: 85%;
    margin-bottom: .2em;
}

.groupLagDisplayLine:not(:last-child) {
    padding-bottom: 0.2em;
    border-bottom: 1px solid #eee;
}

.login {
    display: flex;
    place-content: center;
    place-items: center;
    height: 100vh;
    background: rgb(233, 233, 233);
    font-family: 'Quicksand', sans-serif;
}

.loginContainer {
    width: 970px;
    height: 600px;
    background: #fafafa;
    overflow: overlay;
    box-shadow: 8px 8px 16px 1px rgba(0, 0, 0, 0.15);
    border-radius: 4px;
    display: flex;
    font-size: 22px;
    line-height: 23px;
    /* or 107% */
    display: flex;
    align-items: center;
    color: #498FC2;
}

.loginContainerRight {
    height: 100%;
    display: flex;
    flex-direction: column;
    font-size: 11px;
    color: #fafafa;
    text-align: center;
    font-weight: 500;
    padding: 2rem 0;
}

.loginLeft {
    height: 100%;
    display: flex;
    flex-direction: column;
    justify-content: center;
    padding-left: 4rem;
}

.loginRight {
    position: relative;
    height: 100%;
    background: linear-gradient(338.72deg, #0a64a7 0%, #08273e 94.27%) no-repeat;
    opacity: 0.8;
    flex-grow: 1;
    /* background      : url('assets/pattern.png') repeat-x;
    background-position: bottom; */
    /* background      : linear-gradient(rgba(255, 255, 255, 0.5), rgba(255, 255, 255, 0.5)), url('assets/pattern.png') repeat; */
    overflow-y: hidden;
}

.loginRight::after {
    content: "";
    background: url('assets/pattern3.png') repeat-x 330px bottom;
    background-position-y: 115%;
    mix-blend-mode: hard-light;
    opacity: 35%;
    zoom: 80%;
    position: absolute;
    top: 0;
    left: 0;
    bottom: 0;
    right: 0;
    z-index: -1;
}

.loginLogo {
    color: #f5f5f5;
    font-size: 2rem;
    font-weight: 600;
    display: flex;
    place-items: center;
}

.loginButtonList {
    display: flex;
    place-content: center;
    place-items: center;
    margin-top: 1rem;
}

.loginSeperator {
    margin: 0rem 2rem;
    width: 1px;
    min-height: 100px;
    background: rgba(255, 255, 255, 0.287);
}

.loginButton2 {
    cursor: pointer;
    width: 130px;
    height: 85px;
    font-size: 1.5em;
    font-weight: bold;
    color: rgb(23, 23, 23);
    background: #3a618899;
    border-radius: 2px;
    display: flex;
    place-content: center;
    place-items: center;
    flex-direction: column;
}

.loginButton2 i {
    font-size: 28px;
    transition: all 0.3s cubic-bezier(0.18, 0.89, 0.32, 1.28);
}

.loginButton2:hover {
    color: #fff;
    background: hsla(5, 100%, 64%, 1);
    transition: all 0.3s cubic-bezier(0.18, 0.89, 0.32, 1.28);
}

.loginButton2:hover i {
    font-size: 45px;
    color: #fff;
    transition: all 0.3s cubic-bezier(0.18, 0.89, 0.32, 1.28);
}

.ant-menu-dark .ant-menu-item a {
    color: hsla(205, 50%, 70%, 60%);
}

.ant-menu.ant-menu-dark .ant-menu-item-selected,
.ant-menu-submenu-popup.ant-menu-dark .ant-menu-item-selected {
    background-color: hsla(209, 70%, 55%, 0.6);
}

.ant-menu-item-disabled {
    cursor: default;
    user-select: none;
}

.ant-menu-dark .ant-menu-item a::before {
    position: absolute;
    top: 0;
    right: 0;
    bottom: 0;
    left: 0;
    background-color: hsla(0deg, 0%, 0%, 0%);
    content: '';
}

.ant-menu-dark .ant-menu-item-disabled a {
    color: hsl(205deg, 50%, 70%) !important;
}

.ant-menu-dark .ant-menu-item-disabled {
    opacity: .5;
}

.menu-permission-tooltip {
    user-select: none;

    .ant-tooltip-arrow {
        display: none;
    }
}

.ant-checkbox-wrapper {
    user-select: none;
}

.ant-checkbox-checked .ant-checkbox-inner {
    background-color: hsla(209, 75%, 66%, 1);
    border-color: hsla(209, 50%, 55%, 1);
}

.ant-btn-primary,
.ant-switch-checked {
    background-color: hsla(209, 66%, 55%, 1);
    border-color: transparent;
}

.ant-tabs-nav .ant-tabs-tab-active {
    color: hsla(206, 80%, 55%, 1);
    background: #00b9ff17;
}

.ant-tabs-nav-list {
    width: 100%;
}

.ant-tabs-tab {
    place-content: center;
}

.ant-tabs-ink-bar {
    background-color: hsla(209, 75%, 60%, 1);
}

button.ant-btn-circle>i.anticon:only-child {
    transform: translateY(-2px)
}

tr.tombstone {
    /* background: rgba(200, 200, 200, 0.09); */
    color: rgba(0, 0, 0, 0.25);
}

tr.tombstone .ant-table-row-expand-icon {
    display: none;
}

.kowlCard {
    margin: 0;
    margin-bottom: .75rem;
    padding: 1rem 1.5rem;
    background: #fff;
    border-radius: 2px;
    box-shadow: 0px 3px 3px 1px rgba(0, 0, 0, 0.05);
}

.avatarMenu {
    min-width: 150px;
}

.ant-tabs-nav {
    width: 100%;
}

.ant-tabs-nav>div {
    display: flex;
}

.ant-tabs-nav .ant-tabs-tab {
    flex: 1;
    text-align: center;
}

.expandedMessage {
    .ant-tabs-nav {
        .ant-tabs-tab {
            flex: none;
            padding: 0.6em 3.5em;
        }

        .ant-tabs-tab-active {
            background: none;
        }
    }
}

.overflowYOverlay {
    overflow-y: overlay;
}

/* tr td:nth-child(1) {
    padding-left: 30px !important;
}

tr td:nth-last-child(1) {
    padding-right: 30px !important;
} */
.ant-statistic {
    margin-right: 2rem;
}

.noSelect {
    user-select: none;
}

.iconButton {
    transition-duration: 0ms;
    transition-delay: 0ms;
}

.disableAnimation {
    animation-duration: 0s !important;
}

tr button.ant-btn-link {
    opacity: 0;
}

tr:hover button.ant-btn-link {
    opacity: 1;
}

tr button.ant-dropdown-open {
    opacity: 1;
}

// todo: fix table layout (ellipsis, never greater than min-content, only expand one row to let the table fill its parent, expand in predefined ratios, ...)
tr td.ellipsis {
    position: relative;
}

.ellipsis:before {
    content: '&nbsp;';
    visibility: hidden;
}

.ellipsis span {
    position: absolute;
    left: 0;
    right: 0;
    white-space: nowrap;
    overflow: hidden;
    text-overflow: ellipsis;
}

.ant-table-middle>.ant-table-content>.ant-table-body>table>.ant-table-tbody>tr>td.msgTableActionColumn {
    padding-left: 0;
}

.ant-table.ant-table-middle .ant-table-tbody>tr>td.msgTableActionColumn {
    padding: 0;
}

tr>td.msgTableActionColumn {
    text-align: right;
}

/* Change color of the "filter" button (which changes what columns are displayed)  */
th.msgTableActionColumn .anticon svg {
    min-width: 15px;
}

th.msgTableActionColumn .ant-table-filter-trigger-container {
    /* not sure at all if any of those two lines are a good idea */
    /* background: rgba(0, 0, 0, 0.04); */
    border-left: 1px solid rgba(184, 184, 184, 0.4);
}

.fill {
    width: 100%;
    height: 100%;
}

.roleTitle {
    margin-bottom: 1em;
    /* padding: 0 8px; */
    cursor: default;
    font-size: .7rem;
    font-weight: 600;
    /* todo: use open sans for all "small text" like labels and small headings */
    font-family: "Open Sans";
    color: rgb(139, 139, 139);
    /* border-bottom: solid 1px rgba(0, 0, 0, 0.1); */
}

.ant-table-thead>tr>th.ant-table-cell.ant-table-row-expand-icon-cell {
    padding: 0px;
}

.ant-table-tbody>tr>td.ant-table-cell.ant-table-row-expand-icon-cell {
    padding: 0px;
}

.ant-table-expand-icon-col {
    width: 1px;
}

button.ant-table-row-expand-icon {
    margin-left: 12px;
}

/* Fix: make it possible to configure column width */
td .ant-table-cell {
    word-wrap: break-word;
    word-break: break-all;
    white-space: normal;
}

tr.consumerGroupNoMemberAssigned {
    color: rgba(0, 0, 0, 0.25);
}

.labelText {
    margin-bottom: 3px;
    margin-left: 1px;
    line-height: 1.5;
    color: rgba(0, 0, 0, 0.45);
    font-size: 0.7em;
    font-weight: 600;
    text-transform: uppercase;
    /* background: linear-gradient(90deg, rgba(0, 0, 0, 20%) 5%, rgba(0, 0, 0, 0) 100%) bottom no-repeat;
    background-size: 100% 1px; */
    user-select: none;
}

.ant-space-horizontal {
    flex-wrap: wrap;
}

.ant-tabs .ant-tabs-top-content>.ant-tabs-tabpane,
.ant-tabs .ant-tabs-bottom-content>.ant-tabs-tabpane {
    transition-duration: 0.15s;
    transition-timing-function: ease-out
}

@media only screen and (max-width: 1100px) {
    .ant-statistic-title {
        font-size: 12;
    }
}

@media only screen and (max-width: 1100px) {
    .ant-statistic-content {
        font-size: 18px;
        line-height: 1.3;
    }
}

.ant-modal {
    max-height: 80%;
}

.ant-table-column-has-sorters .ant-table-column-sorter {
    color: hsla(0, 0%, 50%, 0.3);
}

.ant-table-column-has-sorters:hover .ant-table-column-sorter {
    color: hsla(0, 0%, 50%, 0.85);
}

.messagesSpecialIconButton {
    padding: 0px 15px;
}

.ant-input-group-compact .messagesSpecialIconButton:not(:first-child) {
    border-left: 1px solid hsla(205, 100%, 90%, 0.5);
}

svg {
    display: inline-block;
    height: 100%;
    margin: auto;
}

.ant-popover {
    .ant-popover-content {
        /* popover is too hard to see on white background */
        box-shadow: 0px 0px 4px 1px rgba(0, 0, 0, 0.07);

        .ant-popover-inner {
            .ant-popover-title {
                color: hsl(0deg, 0%, 35%);
            }

            .ant-popover-inner-content {
                color: hsl(0deg, 0%, 45%);
            }
        }
    }
}

.ant-progress-status-active .ant-progress-bg::before {
    /* faster, quadratic ease-out */
    animation: ant-progress-active 0.6s cubic-bezier(0.25, 0.46, 0.45, 0.94) infinite;
}

.ant-progress-success-bg,
.ant-progress-bg {
    transition-duration: 0s;
}

.filterTag {
    padding-left: 0;
    cursor: pointer;

    span {
        vertical-align: middle;
        height: 100%
    }
}

.ant-tag.filterTag>.anticon+span {
    margin-left: 0;
}

.filterTag .settingIconFilter,
.filterTag .filterName {
    border-right: 1px solid rgba(184, 184, 184, 0.4);
    padding: 0 6px;
    transition: 0.5 ease;
}

.filterTag .settingIconFilter:hover {
    border-right: 1px solid rgba(184, 184, 184, 0.8);
    background: rgba(206, 206, 206, 0.2);
}

@keyframes ant-progress-active {

    /* improve visibility of animation */
    0% {
        width: 0%;
        opacity: 0;
    }

    10% {
        opacity: 0.6;
    }

    100% {
        width: 100%;
        opacity: 0.2;
    }
}

.ant-message-notice-content {
    /* vertical padding is way too large */
    padding: 4px 16px;
    padding-top: 5px;
    /* shadow is too strong */
    box-shadow: 0 1px 5px 0px rgba(0, 0, 0, 0.12), 0 3px 8px 2px rgba(0, 0, 0, 0.04);
    /* */
    border-radius: 3px;
}

.ant-tooltip {
    font-size: 12px;
    max-width: 400px;

    --ant-tooltip-color: hsl(0deg, 0%, 87%);
}


.ant-menu-inline-collapsed-tooltip a {
    color: var(--ant-tooltip-color);
}

.ant-tooltip {
    .ant-tooltip-inner {
        min-height: 20px;
        padding: .5em .75em;
        color: var(--ant-tooltip-color);
        border-radius: 4px;
        background-color: hsla(210, 14%, 20%, 0.9);
        text-align: center;
        font-size: 11px;
        font-family: Verdana, "Segoe UI", Helvetica, sans-serif;
        line-height: 1.5;
    }
}

.ant-tooltip-arrow::before {
    background-color: hsla(210, 14%, 20%, 0.9);
    width: 8px;
    height: 8px;
}

.quickTable {
    text-align: initial;
}

/* Helper classes */
.displayNone {
    display: none;
}

.marginTop1em {
    margin-top: 1em;
}

.marginTop05em {
    margin-top: .5em;
}

.h3 {
    font-weight: 500;
    padding-right: .5em;
    color: rgba(0, 0, 0, 0.85);
    font-size: 1.17em;
}

.inlineFlex {
    display: inline-flex;
}

.marginRight05em {
    margin-right: .5em;
}

.marginRight1em {
    margin-right: 1em;
}

.code-editor-textarea {
    outline: none;
}

.verticalCenter {
    vertical-align: middle;
}

.verticalCenter:before {
    content: '';
    display: inline-block;
    vertical-align: middle;
    height: 100%;
}

.messageSearchFilterBar .ant-tag {
    padding: 0px 10px;
    border-radius: 50px;
}

.resourceLabel {
    font-weight: 600;
    font-size: 100%;
    color: hsl(0, 0%, 30%);
    font-family: "Open Sans";
    cursor: default;
}

.resourceName {
    text-transform: capitalize;
    font-weight: bold;
    font-size: 90%;
    padding-bottom: 2px;
    display: inline-block;
    padding: 0px 3px;
}

.resourceLabelSub {
    color: #606060;
}

.permissionsList {
    display: flex;
    flex-wrap: wrap;
    width: 100%;
}

/* Permission "Actions" */
.permissionsList span {
    margin-right: 3px;
    margin-top: 2px;
    padding: 1px 8px;
    font-size: 85%;
    text-transform: capitalize;
    border-radius: 20px;
    background: rgba(124, 211, 255, 0.35);
    color: hsl(208, 32%, 55%);
    border-width: 0;
}

.joinerOr {
    font-size: 80%;
    font-weight: bolder;
    padding-bottom: 4px;
    margin: 0 3px;
    padding: 0 1px;
    font-family: sans-serif;
    text-transform: lowercase;
    background: transparent;
}

.permissionRegex span.codeBox {
    padding: 2px 4px;
    font-size: 12px;
    color: hsl(0, 0%, 40%);
    background: rgb(219, 219, 219);
    border-width: 0px;
}

.ant-collapse>.ant-collapse-item>.ant-collapse-header {
    padding: 6px;
    padding-left: 40px;
}

.roleBindingId {
    font-size: 70%;
    font-weight: 600;
    color: #aaa;
    display: flex;
}

.expander {
    background: none;

    .ant-collapse-item {
        border: 0;
    }
}

.ant-collapse-header {
    user-select: none;
}

.subjectListExpander {
    font-size: 85%;
    padding: 0;
}

.subjectListExpander.ant-collapse>.ant-collapse-item>.ant-collapse-header {
    padding: 0 0 0 24px;
    border-radius: 3px;
    /* border: 1px transparent solid; */
    color: #777;
}

.subjectListExpander.ant-collapse>.ant-collapse-item>.ant-collapse-header:hover {
    /* border-color: hsla(205, 100%, 50%, 0.15); */
    transition-duration: 0ms;
    background-color: hsla(0, 0%, 0%, 0.08);
}

.subjectListExpander.ant-collapse>.ant-collapse-item>.ant-collapse-header span[role=img] {
    left: 8px;
    font-size: 10px;
}

.tableRowHighlightSpecial {
    background-color: rgba(255, 187, 0, 0.185);
}

/* .tableRowHighlightSpecial td:first-child::before {
    content: ' ';
    position: absolute;
    top: 0px;
    bottom: 0px;
    left: -30px;
    width: 30px;
    background: red;
} */
.popoverSmall {
    .ant-popover-inner-content {
        /* reduced from 12 16 */
        padding: 8px 16px;
        font-size: 85%;
    }

    .ant-popover-title {
        min-height: 10px;
        font-size: 90%;
    }

    .ant-popover-inner {
        border-radius: 4px;
    }
}

.pageTitle {
    /* background: rgba(255, 0, 0, 0.089); */
}

.ant-breadcrumb {
    /* don't allow wrapping */
    white-space: nowrap;

    a {
        display: inline-block;
        padding: 4px 5px;
        transition-duration: 0ms;

        :hover {
            background-color: #97d4ff3f;
            border-radius: 5px;
        }
    }
}

.ant-page-header.has-breadcrumb {
    padding-top: 18px;
}

.ant-breadcrumb-separator {
    margin: 0px;
    display: inline-block;
    vertical-align: middle;
}

.userPreferencesButton {
    opacity: 0.8;
    transition-duration: 150ms;
    transition-timing-function: ease-out;
    color: #888;
    background-color: hsla(216, 20%, 92%, 1);
}

.userPreferencesButton:hover {
    opacity: 1;
    background-color: #fff;
}

.userPreferencesButton .octicon {
    transform: rotateZ(45deg);
}

/* ant design menuitem hover is barely visible */
.ant-select-item-option-active:not(.ant-select-item-option-disabled) {
    background-color: hsla(205, 100%, 70%, 1);
}

.ant-menu-item,
.ant-select-item,
.ant-select-item-option {
    transition-duration: 0ms;
}

.ant-select-dropdown {
    /* transition-duration: 0ms; */
    animation-timing-function: cubic-bezier(0.19, 1, 0.22, 1);
    animation-duration: 100ms;
}

.ant-modal.preferencesDialog {
    width: 75% !important;
    height: 100%;
    max-height: 85%;
    display: inline-flex;
    justify-content: center;
    padding: 0;
}

.preferencesDialog {
    *[display=flex] {
        max-height: 100%;
    }

    .ant-modal-content {
        display: flex;
        flex-direction: column;
        flex-grow: 1;
    }

    .ant-modal-body {
        flex-grow: 1;
    }

    .ant-menu-vertical .ant-menu-item {
        height: 32px;
        line-height: 32px;
    }

    .ant-menu-vertical .ant-menu-item:not(:last-child) {
        margin-bottom: 2px;
    }
}

.smallText {
    font-family: "Open Sans", sans-serif;
    font-size: 10.5px;
    padding-left: 2px;
    color: hsla(0, 0%, 40%, 1);
    cursor: default;
}

.hideStatsBarButton {
    opacity: 0;
    transition: opacity 150ms;
    color: #888;
    display: flex;
    position: absolute;
    width: 25px;
    height: 25px;
    padding: 5px;
    border-radius: 32px;
    transform: translate(-27px, -20px);

    &:hover {
        background: #b0e2ff7a;
        color: hsla(205, 50%, 50%, 1);
    }

    svg {
        vertical-align: baseline;
    }
}

.statisticsBar {
    &:hover {
        .hideStatsBarButton {
            opacity: 1;
        }
    }
}

.filterTagDisabled {
    .filterName {
        text-decoration: line-through rgba(46, 46, 46, 0.66);
    }
}

.messageHeaders {
    border-bottom: 1px solid #ddd;

    thead th.ant-table-cell {
        background: hsla(0deg, 0%, 0%, 0.04);
        padding-top: .5em !important;
        padding-bottom: .5em !important;
    }
}

.noPadding .ant-table-cell {
    padding: 0 !important;

    div.error {
        background: #ffc8c8;
        padding: 8px 16px;
    }

    div.brokerConfigView {
        padding: 16px 16px 8px 16px;

        // .ant-descriptions-bordered.ant-descriptions-small .ant-descriptions-item-label, .ant-descriptions-bordered.ant-descriptions-small .ant-descriptions-item-content
        .ant-descriptions-row {

            .ant-descriptions-item-label,
            .ant-descriptions-item-content {
                padding: 6px 16px;
                border-bottom: 1px solid hsl(228, 20%, 92%);
            }

            .ant-descriptions-item-label {
                background: hsl(220, 19%, 95%);
                border-right: 1px solid hsl(228, 20%, 90%);
            }

            .ant-descriptions-item-content {
                max-width: 400px;
                white-space: normal;
                background: hsl(220, 19%, 97%);
            }
        }

        .brokerConfigViewSettings {
            .ant-radio-button-wrapper {
                height: 28px;
                line-height: 26px;
                padding: 0px 14px;
            }
        }
    }

    .codeBox {
        background: hsl(0, 45%, 80%, );
    }
}

.topicDocumentation {
    padding: 0 16px;

    p {
        margin-left: 2px;
    }

    h1 {
        font-size: 1.5rem;
    }

    h2,
    h3,
    h4,
    h5,
    h6 {
        margin-top: 0.8em;
    }

    pre {
        padding: 12px;
        font-family: monospace;
        font-size: 14px;
        line-height: 1.45;
        color: #333;
        background-color: #f5f8fb;
        border-radius: 3px;
        overflow: auto;
    }

    table {
        margin-bottom: 16px;

        td,
        th {
            padding: 6px 13px;
            border: 1px solid hsl(210deg, 7%, 86%);
        }

        th {
            font-weight: 600;
        }

        th,
        tr:nth-child(2n) {
            background-color: #f5f8fb;
        }
    }
}

.breadcrumbLast {
    display: inline-flex;
    margin-left: .5rem;
    height: 1px;
    font-size: 125%;
    font-weight: 700;
    vertical-align: middle;
    padding-bottom: 6px;
    align-items: center;

    cursor: default;
}

.radioOptionGroup {
    $borderRadius: 8px;

    width: 100%;
    display: flex;
    flex-direction: column;

    border: 1px solid hsl(0deg, 0%, 94%);
    border-radius: $borderRadius;

    user-select: none;

    .ant-radio-wrapper {
        display: flex;
        align-items: center;
        padding: 10px 20px;
        margin: 0;
        display: inline-block;

        // & span:nth-child(1) {
        //     display: inline-block;
        // }

        &>span:nth-child(2) {
            display: contents;
        }
    }

    .ant-radio-wrapper:first-child {
        border-radius: $borderRadius $borderRadius 0px 0px;
    }

    .ant-radio-wrapper:last-child {
        border-radius: 0px 0px $borderRadius $borderRadius;
    }

    .ant-radio-wrapper:not(:last-child) {
        border-bottom: 1px solid hsl(0deg, 0%, 94%);
    }

    .ant-radio-wrapper:hover:not(.ant-radio-wrapper-checked) {
        background: hsl(0deg, 0%, 99%);
    }

    .ant-radio-wrapper-checked {
        background: #e5f7ff;
        box-shadow: 0px 0px 2px 1px #1890ff61;
        z-index: 1;
    }
}



.waitingForMessagesText {
    animation: waitingForMessagesTextPulse 1.5s ease-in-out 0s infinite;
}

@keyframes waitingForMessagesTextPulse {
    0% {
        color: inherit;
    }

    40% {
        color: rgb(79, 173, 245);
    }

    60% {
        color: rgb(79, 173, 245);
    }

    100% {
        color: inherit;
    }
}

.ant-message-notice-content {
    position: relative;
}

.waitingForMessagesBox::before {
    content: ' ';
    position: absolute;
    top: 0px;
    right: 0px;
    bottom: 0px;
    left: 0px;

    border-radius: 4px;
    box-shadow: 0 0 8px 4px #3098e8;

    animation: waitingForMessagesBoxPulseShadow 1.5s ease-in-out 0s infinite;
}

@keyframes waitingForMessagesBoxPulseShadow {
    0% {
        box-shadow: 0 0 4px 1px hsla(206deg, 10%, 85%, 50%);
    }

    50% {
        box-shadow: 0 0 8px 2px #3098e8b0;
    }

    100% {
        box-shadow: 0 0 4px 1px hsla(206deg, 10%, 85%, 50%);
    }
}

.reassignPartitions {
    .ant-steps-item-custom {
        user-select: none;

        .ant-steps-item-icon>.ant-steps-icon {
            font-size: 20px;
        }
    }

    .ant-table-expanded-row th {
        cursor: default;
    }

    .ant-table-expanded-row>td {
        &::before {
            content: ' ';
            display: block;
            position: absolute;
            box-shadow: 0px 0px 3px 0px #000000;
            top: 1px;
            left: 1px;
            right: 1px;
            bottom: 0px;
            z-index: -1;
            border-radius: 2px;
        }

        border-radius: 1px;
    }
}

.nestedTable .ant-table-container tr {

    &:nth-child(2n+1) {
        background: hsl(0deg, 0%, 98%) !important;
    }

    &>th {
        padding: 8px 2px !important;
    }

    &>td {
        padding: 3px 2px !important;
    }
}

<<<<<<< HEAD
.ant-picker-time-panel-column>li.ant-picker-time-panel-cell .ant-picker-time-panel-cell-inner {
    padding: 0 0 0 14px;
    text-align: unset;
=======
// Hide scrollbar when it's not needed
.ant-table-body {
    overflow-y: auto !important;
}


.brokerTagList .ant-tag {
    margin-right: -1px;
    font-size: 13px;

    user-select: none;

    &:hover {
        opacity: 1;
    }

    // No border radius for adjacent tags
    &:first-child {
        border-top-right-radius: 0;
        border-bottom-right-radius: 0;
    }

    &:last-child {
        border-top-left-radius: 0;
        border-bottom-left-radius: 0;
    }

    // Inside
    &:not(:first-child):not(:last-child) {
        border-radius: 0;
    }
}

table tr th.ant-table-selection-column,
table tr td.ant-table-selection-column {
    width: 1px;
    min-width: 0;
>>>>>>> d5381e36
}<|MERGE_RESOLUTION|>--- conflicted
+++ resolved
@@ -1626,11 +1626,6 @@
     }
 }
 
-<<<<<<< HEAD
-.ant-picker-time-panel-column>li.ant-picker-time-panel-cell .ant-picker-time-panel-cell-inner {
-    padding: 0 0 0 14px;
-    text-align: unset;
-=======
 // Hide scrollbar when it's not needed
 .ant-table-body {
     overflow-y: auto !important;
@@ -1668,5 +1663,8 @@
 table tr td.ant-table-selection-column {
     width: 1px;
     min-width: 0;
->>>>>>> d5381e36
-}+}
+
+.ant-picker-time-panel-column>li.ant-picker-time-panel-cell .ant-picker-time-panel-cell-inner {
+    padding: 0 0 0 14px;
+    text-align: unset;