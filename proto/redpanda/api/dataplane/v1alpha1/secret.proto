--- conflicted
+++ resolved
@@ -193,11 +193,7 @@
     }
   ];
 
-<<<<<<< HEAD
-  // ID of the secret to retrieve.
-=======
   // The id of the secret to update.
->>>>>>> 361b4113
   string id = 2 [
     (buf.validate.field).string.min_len = 1,
     (buf.validate.field).string.max_len = 255,
